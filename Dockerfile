FROM debian:bookworm-slim

ENV PYTHONUNBUFFERED=1
ENV PYTHONDONTWRITEBYTECODE=1

# Make port 80 and 443 available to the world outside this container.
# 80 will be redirected to 443 using TLS through the apache.
EXPOSE 80 443

<<<<<<< HEAD
# Update apt repository and install required dependencies from apt
RUN apt update -y && apt install -y sudo apt-utils apache2 apache2-utils python3 python3-venv libapache2-mod-wsgi-py3 python3-pip sed
=======
RUN apt-get update && apt-get install -y apt-utils vim curl apache2 apache2-utils gettext python3 libapache2-mod-wsgi-py3 python3-pip python3-venv
>>>>>>> a5be73a4

# Enable apache2 ssl and rewrite modules
RUN a2enmod ssl
RUN a2enmod rewrite

# Create a symbolic link, so that calling python will invoke python3
RUN ln -s /usr/bin/python3 /usr/bin/python

# Install poetry
ENV POETRY_HOME=/opt/poetry
RUN python -m venv $POETRY_HOME && $POETRY_HOME/bin/pip install poetry==1.8.2

# Copy the current directory contents into the container
COPY ./ /var/www/html/trustpoint/

# Sets the current WORKDIR for the following commands
WORKDIR /var/www/html/trustpoint/

# Sets DEBUG = False in the Django settings
RUN sed -i '/DEBUG = True/s/True/False/' trustpoint/trustpoint/settings.py

# Install dependencies (we do not need venv in the container)
RUN $POETRY_HOME/bin/poetry config virtualenvs.create false && $POETRY_HOME/bin/poetry install --no-interaction

# Create and setup the /etc/trustpoint/ directory
RUN mkdir /etc/trustpoint/
COPY ./docker/ /etc/trustpoint/
RUN chown -R root:root /etc/trustpoint/
RUN chmod -R 755 /etc/trustpoint/

# Add sudoers file and configure user and permissions
ADD ./docker/wizard/sudoers /etc/sudoers
RUN chown root:root /etc/sudoers
RUN chmod 440 /etc/sudoers
RUN service sudo restart

# TODO(AlexHx8472): User proper docker secrets handling.
RUN mkdir /etc/trustpoint/secrets
RUN python -c "from pathlib import Path; from django.core.management.utils import get_random_secret_key; secret_key_path = Path('/etc/trustpoint/secrets/django_secret_key.env'); secret_key_path.write_text(get_random_secret_key());"
RUN chown -R www-data:www-data /etc/trustpoint/secrets
RUN chmod -R 700 /etc/trustpoint/secrets

# reset database
RUN yes | python trustpoint/manage.py reset_db --no-user

# collect static files
RUN python trustpoint/manage.py collectstatic --noinput

# Remove any enabled apache2 sites, if any.
RUN rm -f /etc/apache2/sites-enabled/*

<<<<<<< HEAD
# Add Apache configuration
ADD ./docker/apache/trustpoint-http-init.conf /etc/apache2/sites-available/trustpoint-http-init.conf
=======
# compile messages (translations)
RUN python manage.py compilemessages
>>>>>>> a5be73a4

# Change owner and group
RUN chown -R www-data:www-data .

# Enable the site configuration
RUN a2ensite trustpoint-http-init.conf

# RUN apache as www-data user and in foreground
CMD ["apache2ctl", "-D", "FOREGROUND"]<|MERGE_RESOLUTION|>--- conflicted
+++ resolved
@@ -7,12 +7,10 @@
 # 80 will be redirected to 443 using TLS through the apache.
 EXPOSE 80 443
 
-<<<<<<< HEAD
+
 # Update apt repository and install required dependencies from apt
-RUN apt update -y && apt install -y sudo apt-utils apache2 apache2-utils python3 python3-venv libapache2-mod-wsgi-py3 python3-pip sed
-=======
-RUN apt-get update && apt-get install -y apt-utils vim curl apache2 apache2-utils gettext python3 libapache2-mod-wsgi-py3 python3-pip python3-venv
->>>>>>> a5be73a4
+RUN apt update -y && apt install -y sudo apt-utils apache2 apache2-utils gettext python3 python3-venv libapache2-mod-wsgi-py3 python3-pip sed
+
 
 # Enable apache2 ssl and rewrite modules
 RUN a2enmod ssl
@@ -61,16 +59,14 @@
 # collect static files
 RUN python trustpoint/manage.py collectstatic --noinput
 
+# compile messages (translations)
+RUN python manage.py compilemessages
+
 # Remove any enabled apache2 sites, if any.
 RUN rm -f /etc/apache2/sites-enabled/*
 
-<<<<<<< HEAD
 # Add Apache configuration
 ADD ./docker/apache/trustpoint-http-init.conf /etc/apache2/sites-available/trustpoint-http-init.conf
-=======
-# compile messages (translations)
-RUN python manage.py compilemessages
->>>>>>> a5be73a4
 
 # Change owner and group
 RUN chown -R www-data:www-data .
