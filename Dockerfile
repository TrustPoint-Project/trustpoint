--- conflicted
+++ resolved
@@ -1,46 +1,42 @@
-<<<<<<< HEAD
-FROM ghcr.io/astral-sh/uv:bookworm-slim
-=======
 FROM debian:bookworm-slim
 COPY --from=ghcr.io/astral-sh/uv:0.6.1 /uv /uvx /bin/
->>>>>>> 65ffbd28
 
 ENV PYTHONUNBUFFERED=1
 ENV PYTHONDONTWRITEBYTECODE=1
 
-# Enable bytecode compilation
 ENV UV_COMPILE_BYTECODE=1
-
-# Copy from the cache instead of linking since it's a mounted volume
-ENV UV_LINK_MODE=copy
-
-# Set the uv cache directory to be in the project directory (owned by www-data user)
-ENV UV_CACHE_DIR=/var/www/html/trustpoint/.cache/uv
+ENV UV_NO_CACHE=1
+ENV UV_FROZEN=1
 
 # Make port 80 and 443 available to the world outside this container.
 # 80 will be redirected to 443 using TLS through the apache.
 EXPOSE 80 443
 
 # Update apt repository and install required dependencies from apt
-<<<<<<< HEAD
-RUN apt update -y && apt install -y sudo apt-utils apache2 apache2-utils gettext python3 libapache2-mod-wsgi-py3 sed git
-
-# Copy source from current local branch
-COPY ./ /var/www/html/trustpoint/
-# Alternatively, clone the git repository - main branch
-# For git, comment out the above COPY and uncomment the following line:
-#RUN git clone https://github.com/TrustPoint-Project/trustpoint.git /var/www/html/trustpoint/
-=======
 RUN apt update -y && apt upgrade -y && apt install -y sudo apt-utils apache2 apache2-utils gettext libapache2-mod-wsgi-py3 sed
->>>>>>> 65ffbd28
 
 # Sets the current WORKDIR for the following commands
 WORKDIR /var/www/html/trustpoint/
 
-#RUN uv sync --frozen
-RUN --mount=type=bind,source=uv.lock,target=uv.lock \
-    --mount=type=bind,source=pyproject.toml,target=pyproject.toml \
-    uv sync --frozen --no-install-project
+ARG BRANCH=""
+COPY --chown=www-data:www-data ./ ./
+
+# this allows you to use an argument if you want to build a specific branch, e.g. to build the main branch:
+# docker compose build --build-arg BRANCH=main
+# This implicitly also works for tags and specific commits pyt providing the tag name or hash of the commit to BRANCH
+RUN if [ "${BRANCH}" != "" ]; then \
+        apt update -y && apt install -y git; \
+        rm -rf /var/www/html/trustpoint/; \
+        git clone -b "${BRANCH}" https://github.com/TrustPoint-Project/trustpoint.git /var/www/html/trustpoint/; \
+        apt remove -y git; \
+    fi
+
+RUN chmod 755 /var/www/html/trustpoint/
+RUN chown www-data:www-data /var/www/html/trustpoint/
+
+USER www-data
+RUN uv sync --python-preference only-system --python 3.11.2
+USER root
 
 # Sets DEBUG = False in the Django settings
 RUN sed -i '/DEBUG = True/s/True/False/' trustpoint/trustpoint/settings.py
@@ -49,23 +45,24 @@
 RUN sed -i '/DOCKER_CONTAINER = False/s/False/True/' trustpoint/trustpoint/settings.py
 
 # Place executables in the environment at the front of the path
-ENV PATH="/var/www/html/trustpoint/.venv/bin:$PATH"
+#ENV PATH="/var/www/html/trustpoint/.venv/bin:$PATH"
 
 # Create and setup the /etc/trustpoint/ directory
 RUN mkdir /etc/trustpoint/
-COPY ./docker/ /etc/trustpoint/
+RUN cp -r /var/www/html/trustpoint/docker/* /etc/trustpoint/
 RUN chown -R root:root /etc/trustpoint/
 RUN chmod -R 755 /etc/trustpoint/
 
 # Add sudoers file and configure user and permissions
-ADD ./docker/wizard/sudoers /etc/sudoers
+RUN cp ./docker/wizard/sudoers /etc/sudoers
+
 RUN chown root:root /etc/sudoers
 RUN chmod 440 /etc/sudoers
 RUN service sudo restart
 
 # TODO(AlexHx8472): User proper docker secrets handling.
 RUN mkdir /etc/trustpoint/secrets
-RUN python -c "from pathlib import Path; from django.core.management.utils import get_random_secret_key; secret_key_path = Path('/etc/trustpoint/secrets/django_secret_key.env'); secret_key_path.write_text(get_random_secret_key());"
+RUN uv run python -c "from pathlib import Path; from django.core.management.utils import get_random_secret_key; secret_key_path = Path('/etc/trustpoint/secrets/django_secret_key.env'); secret_key_path.write_text(get_random_secret_key());"
 RUN chown -R www-data:www-data /etc/trustpoint/secrets
 RUN chmod -R 700 /etc/trustpoint/secrets
 
@@ -73,16 +70,13 @@
 RUN rm -f /etc/apache2/sites-enabled/*
 
 # Add Apache configuration
-ADD ./docker/apache/trustpoint-http-init.conf /etc/apache2/sites-available/trustpoint-http-init.conf
-
-# Change owner and group
-RUN chown -R www-data:www-data .
+RUN cp ./docker/apache/trustpoint-http-init.conf /etc/apache2/sites-available/trustpoint-http-init.conf
 
 # Enable the site configuration
 RUN a2ensite trustpoint-http-init.conf
 
 # Make entrypoint script executable
-RUN chmod +x docker/entrypoint.sh
+RUN chmod +x ./docker/entrypoint.sh
 
 # Set entrypoint
 ENTRYPOINT ["docker/entrypoint.sh"]