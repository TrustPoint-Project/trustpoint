--- conflicted
+++ resolved
@@ -2,16 +2,6 @@
 from behave.api.pending_step import StepNotImplementedError
 
 
-<<<<<<< HEAD
-@given('the TPC_Web application is running')
-def step_given_tpc_web_running(context):
-    """Ensures the TPC_Web application is running."""
-    assert False, 'Expect Failing Step'
-    raise StepNotImplementedError('STEP: Given the TPC_Web application is running')
-
-
-=======
->>>>>>> 051558c7
 @given('the user is an NTEU with username {username} and password {password}')
 def step_given_nteu_credentials(context, username, password):
     """Sets up NTEU login credentials."""
