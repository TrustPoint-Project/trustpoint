--- conflicted
+++ resolved
@@ -1,15 +1,9 @@
-<<<<<<< HEAD
 """File for steps which are used more often across multiple feature files."""
 
 import logging
 from typing import NoReturn
 
 from behave import given, runner, step, then
-=======
-import logging
-
-from behave import given, then
->>>>>>> 051558c7
 from behave.exception import StepNotImplementedError
 
 from django.test import Client
@@ -59,15 +53,11 @@
     Raises:
         StepNotImplementedError: This step is not yet implemented.
     """
-<<<<<<< HEAD
     scenario = context.formatter.current_scenario
     step = scenario.current_step
     msg = f'Step {step.name} started.'
     logging.info(msg)
 
-    msg = 'Step not implemented: Admin login to TPC_Web.'
-    raise StepNotImplementedError(msg)
-=======
     c = Client()
     assert c.login(username="admin", password="testing321")
 
@@ -78,7 +68,6 @@
 
     context.authenticated_client = c
 
->>>>>>> 051558c7
 
 
 @then('the system should display a confirmation message')
@@ -121,6 +110,7 @@
     Raises:
         StepNotImplementedError: This step is not yet implemented.
     """
+    assert False, 'Expect Failing Step'
     msg = 'Step not implemented: API client authentication.'
     raise StepNotImplementedError(msg)
 
