{% extends 'trustpoint/base.html' %}
{% load i18n %}

{% block content %}

<div class="card" style="max-height: 100%; display: flex; flex-direction: column;">
    <div class="card-header">
        <h1>{% trans 'Domains' %}</h1>
    </div>

    <div class="card-body text-start" style="overflow-y: auto; flex-grow: 1; max-height: 90%;">
      <table class="table">
        <thead>
          <tr>
            <th id="checkbox-column"><input type="checkbox"/></th>
            <th>
              <a href="?sort={% if current_sort == 'unique_name' %}-{% endif %}unique_name">
                Domain Name
              </a>
            </th>
            <th>
              <a href="?sort={% if current_sort == 'issuing_ca__unique_name' %}-{% endif %}issuing_ca__unique_name">
                Issuing CA Name
              </a>
            </th>
            <th>Details</th>
            <th>Config</th>
            <th>Delete</th>
          </tr>
        </thead>
        <tbody>
          {% for domain in page_obj %}
          <tr{% if not domain.is_active %} class="text-muted"{% endif %}>
            <td class="row_checkbox">
              <input type="checkbox" name="row_checkbox" value="{{ domain.id }}" />
            </td>
            <td>{{ domain.unique_name }}</td>
            <td>{{ domain.issuing_ca.unique_name }}</td>
            <td><a href="detail/{{domain.id}}/" class="btn btn-primary tp-table-btn">Details</a></td>
            <td><a href="config/{{domain.id}}/" class="btn btn-primary tp-table-btn">Config</a></td>
            <td><a href="delete/{{domain.id}}/" class="btn btn-secondary tp-table-btn">Delete</a></td>
          </tr>
          {% empty %}
          <tr>
<<<<<<< HEAD
            <td colspan="6">{% trans 'No domains are configured yet.' %}</td>
=======
            <td colspan="6" class="middle">{% trans 'No Domain has been added yet.' %}</td>
>>>>>>> 4c646443
          </tr>
          {% endfor %}
        </tbody>
      </table>
  
      {% include 'trustpoint/pagination.html' %}
    </div>

    <div class="card-footer d-flex justify-content-between tp-sticky-footer">
        <div>
            <button type="button" class="btn btn-secondary tp-table-select-btn" data-tp-url="delete">{% trans "Delete selected" %}</button>
        </div>
        <div>
            <a class="btn btn-primary" href="{% url 'pki:domains-add' %}">
                {% trans "Add new Domain" %}
            </a>
        </div>
    </div>

</div>

{% endblock content %}<|MERGE_RESOLUTION|>--- conflicted
+++ resolved
@@ -42,11 +42,7 @@
           </tr>
           {% empty %}
           <tr>
-<<<<<<< HEAD
-            <td colspan="6">{% trans 'No domains are configured yet.' %}</td>
-=======
-            <td colspan="6" class="middle">{% trans 'No Domain has been added yet.' %}</td>
->>>>>>> 4c646443
+            <td colspan="6" class="middle">{% trans 'No domains are configured yet.' %}</td>
           </tr>
           {% endfor %}
         </tbody>
