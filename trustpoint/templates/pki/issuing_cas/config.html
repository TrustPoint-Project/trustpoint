--- conflicted
+++ resolved
@@ -11,7 +11,7 @@
             {% csrf_token %}
             <div class="card tp-card-centered">
                 <div class="card-body">
-                    <div class="tp-card-centered-content">           
+                    <div class="tp-card-centered-content">
                         <div class="card-body">
                             <h3>{% trans "Domains" %}</h3>
                             <hr class="hr-m">
@@ -20,18 +20,18 @@
                                     <li class="tp-card-split">
                                         {{ domain.unique_name }}
                                         <div>
-{#                                            <a href="{% url 'pki:domains-detail' domain.id %}" class="primary">#}
-{#                                                {% trans "Details" %}#}
-{#                                            </a>#}
+                                            {#                                            <a href="{% url 'pki:domains-detail' domain.id %}" class="primary">#}
+                                            {#                                                {% trans "Details" %}#}
+                                            {#                                            </a>#}
                                             |
-{#                                            <a href="{% url 'pki:domains-config' domain.id %}" class="primary">#}
-{#                                                {% trans "Config" %}#}
-{#                                            </a>#}
+                                            {#                                            <a href="{% url 'pki:domains-config' domain.id %}" class="primary">#}
+                                            {#                                                {% trans "Config" %}#}
+                                            {#                                            </a>#}
                                         </div>
                                     </li>
                                 {% endfor %}
                             {% else %}
-                                <div class="tp-kvp-list">   
+                                <div class="tp-kvp-list">
                                     <div class="text-muted">
                                         {% trans "No associated domains" %}
                                     </div>
@@ -60,256 +60,258 @@
                                 </div>
 
                                 <div>
-                                <div>{% trans 'Unique Name' %}</div>
-                                <div>{{ issuing_ca.unique_name }}</div>
-                            </div>
+                                    <div>{% trans 'Unique Name' %}</div>
+                                    <div>{{ issuing_ca.unique_name }}</div>
+                                </div>
+                                <div>
+                                    <div>{% trans 'Issuing CA Certificate' %}</div>
+                                    <div>
+                                        <a href="{% url 'pki:certificate-detail' pk=issuing_ca.credential.certificate.id %}">
+                                            {% if issuing_ca.credential.certificate.common_name %}
+                                                CN: {{ issuing_ca.credential.certificate.common_name }}
+                                            {% else %}
+                                                <h3>{% trans 'Issuing CA Certificate' %}</h3>
+                                            {% endif %}
+                                        </a>
+                                    </div>
+                                    {% for certificate_chain_order in issuing_ca.credential.ordered_certificate_chain_queryset %}
+                                        {% if forloop.last %}
+                                            <div>{% trans 'Root CA Certificate' %}</div>
+                                            <div>
+                                                <a href="{% url 'pki:certificate-detail' pk=certificate_chain_order.certificate.id %}">
+                                                    {% if certificate_chain_order.certificate.common_name %}
+                                                        CN: {{ certificate_chain_order.certificate.common_name }}
+                                                    {% else %}
+                                                        {% trans 'Root CA Certificate' %}
+                                                    {% endif %}
+                                                </a>
+                                            </div>
+                                        {% else %}
+                                            <div>{% trans 'Intermediate CA' %} {{ forloop.counter }} {% trans 'Certificate' %}</div>
+                                            <div>
+                                                <a href="{% url 'pki:certificate-detail' pk=certificate_chain_order.certificate.id %}">
+                                                    {% if certificate_chain_order.certificate.common_name %}
+                                                        CN: {{ certificate_chain_order.certificate.common_name }}
+                                                    {% else %}
+                                                        {% trans 'Root CA Certificate' %}
+                                                    {% endif %}
+                                                </a>
+                                            </div>
+                                        {% endif %}
+                                    {% endfor %}
+                                </div>
+                                <div>
+                                    <div>{% trans 'Certificates issued:' %}</div>
+                                    <div>-------------------- TODO --------------------</div>
+                                </div>
+                            </div>
+                        </div>
+                    </div>
+
+                    {% if issuing_ca.issuing_ca_certificate.issued_certificate_references.all %}
+                        <div>
+                            <div>Number of Issued Certificates</div>
                             <div>
-                                <div>{% trans 'Issuing CA Certificate' %}</div>
-                                <div>
-                                    <a href="{% url 'pki:certificate-detail' pk=issuing_ca.credential.certificate.id %}">
-                                        {% if issuing_ca.credential.certificate.common_name %}
-                                            CN: {{ issuing_ca.credential.certificate.common_name }}
-                                        {% else %}
-                                            {% trans 'Issuing CA Certificate' %}
-                                        {% endif %}
-                                    </a>
-                                </div>
-                                {% for certificate_chain_order in issuing_ca.credential.ordered_certificate_chain_queryset %}
-                                    {% if forloop.last %}
-                                        <div>{% trans 'Root CA Certificate' %}</div>
+                                {{ issuing_ca.issuing_ca_certificate.issued_certificate_references.count }}
+                                <br>
+                                <a href="{% url 'pki:issued_certificates' pk=issuing_ca.issuing_ca_certificate.id %}"
+                                   class="btn btn-primary my-1">Show All Issued Certificates</a>
+                            </div>
+                        </div>
+                    {% endif %}
+                    <div class="tp-card-centered-content">
+                        <div class="card-body">
+                            <h3>
+                                {% if issuing_ca.credential.certificate.subject_public_bytes == issuing_ca.credential.certificate.issuer_public_bytes %}
+                                    Issuing CA Certificate (This is a self-signed Root CA Certificate)
+                                {% else %}
+                                    Issuing CA Certificate
+                                {% endif %}
+                            </h3>
+                            <hr class="hr-m">
+                            <div class="tp-kvp-list">
+                                <div>
+                                    <div>{% trans 'Issuing CA Certificate' %}</div>
+                                    <div>
+                                        <a href="{% url 'pki:certificate-detail' pk=issuing_ca.credential.certificate.id %}">
+                                            {% if issuing_ca.credential.certificate.common_name %}
+                                                CN: {{ issuing_ca.credential.certificate.common_name }}
+                                            {% else %}
+                                                {% trans 'Issuing CA Certificate' %}
+                                            {% endif %}
+                                        </a>
+                                    </div>
+                                </div>
+                                {% with issuing_ca_certificate=issuing_ca.credential.certificate %}
+                                    <div>
+                                        <div>{% trans 'Serial Number' %}</div>
+                                        <div>{{ issuing_ca_certificate.serial_number }}</div>
+                                    </div>
+                                    <div>
+                                        <div>Fingerprint (SHA256)</div>
+                                        <div>{{ issuing_ca_certificate.sha256_fingerprint }}</div>
+                                    </div>
+                                    <div>
+                                        <div>{% trans 'Not valid before' %}</div>
+                                        <div>{{ issuing_ca_certificate.not_valid_before }}</div>
+                                    </div>
+                                    <div>
+                                        <div>{% trans 'Not valid after' %}</div>
+                                        <div>{{ issuing_ca_certificate.not_valid_after }}</div>
+                                    </div>
+
+                                    <div>
+                                        <div>Public Key Algorithm OID</div>
+                                        <div>{{ issuing_ca_certificate.spki_algorithm_oid }}</div>
+                                    </div>
+
+                                    <div>
+                                        <div>Public Key Algorithm</div>
+                                        <div>{{ issuing_ca_certificate.spki_algorithm }}</div>
+                                    </div>
+
+                                    {% if issuing_ca_certificate.spki_ec_curve_oid != 'None' %}
                                         <div>
-                                            <a href="{% url 'pki:certificate-detail' pk=certificate_chain_order.certificate.id %}">
-                                                {% if certificate_chain_order.certificate.common_name %}
-                                                    CN: {{ certificate_chain_order.certificate.common_name }}
-                                                {% else %}
-                                                    {% trans 'Root CA Certificate' %}
-                                                {% endif %}
-                                            </a>
-                                        </div>
-                                    {% else %}
-                                        <div>{% trans 'Intermediate CA' %} {{ forloop.counter }} {% trans 'Certificate'  %}</div>
-                                        <div>
-                                            <a href="{% url 'pki:certificate-detail' pk=certificate_chain_order.certificate.id %}">
-                                                {% if certificate_chain_order.certificate.common_name %}
-                                                    CN: {{ certificate_chain_order.certificate.common_name }}
-                                                {% else %}
-                                                      {% trans 'Root CA Certificate' %}
-                                                {% endif %}
-                                            </a>
+                                            <div>Public Key Curve OID</div>
+                                            <div>{{ issuing_ca_certificate.spki_ec_curve_oid }}</div>
                                         </div>
                                     {% endif %}
-                                {% endfor %}
-                            </div>
-                                <div>
-                                    <div>{% trans 'Certificates issued:' %}</div>
-                                    <div>-------------------- TODO --------------------</div>
+
+                                    {% if issuing_ca_certificate.spki_ec_curve %}
+                                        <div>
+                                            <div>Public Key Curve</div>
+                                            <div>{{ issuing_ca_certificate.spki_ec_curve }}</div>
+                                        </div>
+                                    {% endif %}
+
+                                    <div>
+                                    <div>Signature Algorithm Key Size</div>
+                                    <div>
+                                        {{ issuing_ca_certificate.spki_key_size }} Bits
+                                    </div>
+
+                                {% endwith %}
                                 </div>
                             </div>
                         </div>
-                    </div>
-
-                   {% if issuing_ca.issuing_ca_certificate.issued_certificate_references.all %}
+
+                        <div>
+                            {% if issuing_ca.issuing_ca_certificate.subject_public_bytes != issuing_ca.issuing_ca_certificate.issuer_public_bytes %}
+                                <h2>{% trans 'Root CA Certificate' %}</h2>
+                                <hr class="hr-m">
+                                <div class="tp-kvp-list">
+                                <div>
+                                    <div>{% trans 'Root CA Certificate' %}</div>
+                                    <div>
+                                        <a href="{% url 'pki:certificate-detail' pk=issuing_ca.issuing_ca_certificate.id %}">
+                                            {% if issuing_ca.root_ca_certificate.common_name %}
+                                                CN: {{ issuing_ca.root_ca_certificate.common_name }}
+                                            {% else %}
+                                                {% trans 'Root CA Certificate' %}
+                                            {% endif %}
+                                        </a>
+                                    </div>
+                                </div>
+                                <div>
+                                    <div>{% trans 'Serial Number' %}</div>
+                                    <div>{{ issuing_ca.root_ca_certificate.serial_number }}</div>
+                                </div>
+                                <div>
+                                    <div>Fingerprint (SHA256)</div>
+                                    <div>{{ issuing_ca.root_ca_certificate.sha256_fingerprint }}</div>
+                                </div>
+                                <div>
+                                    <div>{% trans 'Not valid before' %}</div>
+                                    <div>{{ issuing_ca.root_ca_certificate.not_valid_before }}</div>
+                                </div>
+                                <div>
+                                    <div>{% trans 'Not valid after' %}</div>
+                                    <div>{{ issuing_ca.root_ca_certificate.not_valid_after }}</div>
+                                </div>
+
+                                <div>
+                                    <div>Public Key Algorithm OID</div>
+                                    <div>{{ issuing_ca.root_ca_certificate.spki_algorithm_oid }}</div>
+                                </div>
+
+                                <div>
+                                    <div>Public Key Algorithm</div>
+                                    <div>{{ issuing_ca.root_ca_certificate.spki_algorithm }}</div>
+                                </div>
+
+                                {% if cert.issuer and cert.spki_ec_curve_oid != 'None' %}
+                                    <div>
+                                        <div>Public Key Curve OID</div>
+                                        <div>{{ issuing_ca.root_ca_certificate.spki_ec_curve_oid }}</div>
+                                    </div>
+                                {% endif %}
+
+                                {% if cert.issuer and cert.spki_ec_curve %}
+                                    <div>
+                                        <div>Public Key Curve</div>
+                                        <div>{{ issuing_ca.root_ca_certificate.spki_ec_curve }}</div>
+                                    </div>
+                                {% endif %}
+
+                                <div>
+                                    <div>Signature Algorithm Key Size</div>
+                                    <div>
+                                        {{ issuing_ca.root_ca_certificate.spki_key_size }} Bits
+                                    </div>
+                                </div>
+
+                            {% endif %}
+
+
                             <div>
-                                <div>Number of Issued Certificates</div>
-                                <div>
-                                    {{ issuing_ca.issuing_ca_certificate.issued_certificate_references.count }}
-                                    <br>
-                                    <a href="{% url 'pki:issued_certificates' pk=issuing_ca.issuing_ca_certificate.id %}" class="btn btn-primary my-1">Show All Issued Certificates</a>
-                                </div>
-                            </div>
-                        {% endif %}
-                        <div class="tp-card-centered-content">
-<div class="card-body">
-                        <h3>
-                            {% if issuing_ca.credential.certificate.subject_public_bytes == issuing_ca.credential.certificate.issuer_public_bytes %}
-                                Issuing CA Certificate (This is a self-signed Root CA Certificate)
-                            {% else %}
-                                Issuing CA Certificate
-                            {% endif %}
-                        </h3></div>
-                        <hr class="hr-m">
-                        <div class="tp-kvp-list">
-                            <div>
-                                <div>{% trans 'Issuing CA Certificate' %}</div>
-                                <div>
-                                    <a href="{% url 'pki:certificate-detail' pk=issuing_ca.credential.certificate.id %}">
-                                        {% if issuing_ca.credential.certificate.common_name %}
-                                            CN: {{ issuing_ca.credential.certificate.common_name }}
-                                        {% else %}
-                                            {% trans 'Issuing CA Certificate' %}
-                                        {% endif %}
-                                    </a>
-                                </div>
-                            </div>
-                            {% with issuing_ca_certificate=issuing_ca.credential.certificate  %}
-                                <div>
-                                    <div>{% trans 'Serial Number' %}</div>
-                                    <div>{{ issuing_ca_certificate.serial_number }}</div>
-                                </div>
-                                <div>
-                                    <div>Fingerprint (SHA256)</div>
-                                    <div>{{ issuing_ca_certificate.sha256_fingerprint }}</div>
-                                </div>
-                                <div>
-                                    <div>{% trans 'Not valid before' %}</div>
-                                    <div>{{ issuing_ca_certificate.not_valid_before }}</div>
-                                </div>
-                                <div>
-                                    <div>{% trans 'Not valid after' %}</div>
-                                    <div>{{ issuing_ca_certificate.not_valid_after }}</div>
-                                </div>
-
-                                <div>
-                                    <div>Public Key Algorithm OID</div>
-                                    <div>{{ issuing_ca_certificate.spki_algorithm_oid }}</div>
-                                </div>
-
-                                <div>
-                                    <div>Public Key Algorithm</div>
-                                    <div>{{ issuing_ca_certificate.spki_algorithm }}</div>
-                                </div>
-
-                                {% if issuing_ca_certificate.spki_ec_curve_oid != 'None' %}
-                                    <div>
-                                        <div>Public Key Curve OID</div>
-                                        <div>{{ issuing_ca_certificate.spki_ec_curve_oid }}</div>
-                                    </div>
-                                {% endif %}
-
-                                {% if issuing_ca_certificate.spki_ec_curve %}
-                                    <div>
-                                        <div>Public Key Curve</div>
-                                        <div>{{ issuing_ca_certificate.spki_ec_curve }}</div>
-                                    </div>
-                                {% endif %}
-
-                                <div>
-                                    <div>Signature Algorithm Key Size</div>
-                                    <div>
-                                        {{ issuing_ca_certificate.spki_key_size }} Bits
-                                    </div>
-                                </div>
-                            {% endwith %}
-                        </div>
-<div>
-                    {% if issuing_ca.issuing_ca_certificate.subject_public_bytes != issuing_ca.issuing_ca_certificate.issuer_public_bytes %}
-                        <h2>{% trans 'Root CA Certificate' %}</h2>
-                        <hr class="hr-m">
-                        <div class="tp-kvp-list">
-                            <div>
-                                <div>{% trans 'Root CA Certificate' %}</div>
-                                <div>
-                                    <a href="{% url 'pki:certificate-detail' pk=issuing_ca.issuing_ca_certificate.id %}">
-                                        {% if issuing_ca.root_ca_certificate.common_name %}
-                                            CN: {{ issuing_ca.root_ca_certificate.common_name }}
-                                        {% else %}
-                                            {% trans 'Root CA Certificate' %}
-                                        {% endif %}
-                                    </a>
-                                </div>
-                            </div>
-                            <div>
-                                <div>{% trans 'Serial Number' %}</div>
-                                <div>{{ issuing_ca.root_ca_certificate.serial_number }}</div>
-                            </div>
-                            <div>
-                                <div>Fingerprint (SHA256)</div>
-                                <div>{{ issuing_ca.root_ca_certificate.sha256_fingerprint }}</div>
-                            </div>
-                            <div>
-                                <div>{% trans 'Not valid before' %}</div>
-                                <div>{{ issuing_ca.root_ca_certificate.not_valid_before }}</div>
-                            </div>
-                            <div>
-                                <div>{% trans 'Not valid after' %}</div>
-                                <div>{{ issuing_ca.root_ca_certificate.not_valid_after }}</div>
-                            </div>
-
-                            <div>
-                                <div>Public Key Algorithm OID</div>
-                                <div>{{ issuing_ca.root_ca_certificate.spki_algorithm_oid }}</div>
-                            </div>
-
-                            <div>
-                                <div>Public Key Algorithm</div>
-                                <div>{{ issuing_ca.root_ca_certificate.spki_algorithm }}</div>
-                            </div>
-
-                            {% if cert.issuer and cert.spki_ec_curve_oid != 'None' %}
-                                <div>
-                                    <div>Public Key Curve OID</div>
-                                    <div>{{ issuing_ca.root_ca_certificate.spki_ec_curve_oid }}</div>
-                                </div>
-                            {% endif %}
-
-                            {% if cert.issuer and cert.spki_ec_curve %}
-                                <div>
-                                    <div>Public Key Curve</div>
-                                    <div>{{ issuing_ca.root_ca_certificate.spki_ec_curve }}</div>
-                                </div>
-                            {% endif %}
-
-                            <div>
-                                <div>Signature Algorithm Key Size</div>
-                                <div>
-                                    {{ issuing_ca.root_ca_certificate.spki_key_size }} Bits
-                                </div>
-                            </div>
-
-                    {% endif %}
-
-
-<div>
-                    <div class="tp-card-centered-content">
-                        <div class="card-body">
-                            <h3>{% trans 'CRL' %}</h3>
-                            <hr class="hr-m">
-                        <div class="tp-kvp-list">
-                            <div>
-                                <div>{% trans 'Revocation list' %}</div>
-                                <div>
-                                    <a href="{% url 'pki:issuing_cas-crl-gen' pk=issuing_ca.pk %}" class="btn btn-sm btn-primary me-2">
-                                        {% trans 'Generate CRL' %}
-                                    </a>
-                                    {% if issuing_ca.last_crl_issued_at %}
-                                        <a href="{% url 'crl-download' pk=issuing_ca.pk %}" class="btn btn-sm btn-primary">
-                                            {% trans 'Download CRL' %}
-                                        </a>
-                                    {% else %}
-                                        <a class="btn btn-sm btn-primary disabled">
-                                            {% trans 'Download CRL' %}
-                                        </a>
-                                    {% endif %}
-                                </div>
-                            </div>
-                            <div>
-                                <div>{% trans 'Last CRL issued' %}</div>
-                                {% if issuing_ca.last_crl_issued_at %}
-                                    <div>{{ issuing_ca.last_crl_issued_at }}</div>
-                                {% else %}
-                                    <div>{% trans 'No CRL has been issued yet.' %}</div>
-                                {% endif %}
-                            </div>
-                        </div>
-<<<<<<< HEAD
-                        </div>
-                
-                    <div class="tp-card-btn-footer">
-                        <button type="button" value="Back" class="btn btn-secondary" onClick="history.back()">{% trans 'Back' %}</button>
-                        <a href="{% url 'pki:issuing_cas' %}" class="btn btn-secondary">{% trans "Cancel" %}</a>
-                        <button type="submit" class="btn btn-primary">{% trans "Save" %}</button>
-                    </div>
-=======
-                    </div>
-                </div>
-            </div>
-            <div class="card-footer d-flex">
-                <div class="tp-card-btn-footer m-1">
-                    <a href="{% url 'pki:issuing_cas' %}" class="btn btn-secondary">{% trans 'Cancel' %}</a>
-                    <button type="submit" class="btn btn-primary">{% trans 'Save' %}</button>
->>>>>>> d43242a4
-                </div>
-    </div></div></div>
+                                <div class="tp-card-centered-content">
+                                    <div class="card-body">
+                                        <h3>{% trans 'CRL' %}</h3>
+                                        <hr class="hr-m">
+                                        <div class="tp-kvp-list">
+                                            <div>
+                                                <div>{% trans 'Revocation list' %}</div>
+                                                <div>
+                                                    <a href="{% url 'pki:issuing_cas-crl-gen' pk=issuing_ca.pk %}"
+                                                       class="btn btn-sm btn-primary me-2">
+                                                        {% trans 'Generate CRL' %}
+                                                    </a>
+                                                    {% if issuing_ca.last_crl_issued_at %}
+                                                        <a href="{% url 'crl-download' pk=issuing_ca.pk %}"
+                                                           class="btn btn-sm btn-primary">
+                                                            {% trans 'Download CRL' %}
+                                                        </a>
+                                                    {% else %}
+                                                        <a class="btn btn-sm btn-primary disabled">
+                                                            {% trans 'Download CRL' %}
+                                                        </a>
+                                                    {% endif %}
+                                                </div>
+                                            </div>
+                                            <div>
+                                                <div>{% trans 'Last CRL issued' %}</div>
+                                                {% if issuing_ca.last_crl_issued_at %}
+                                                    <div>{{ issuing_ca.last_crl_issued_at }}</div>
+                                                {% else %}
+                                                    <div>{% trans 'No CRL has been issued yet.' %}</div>
+                                                {% endif %}
+                                            </div>
+                                        </div>
+
+                                    </div>
+                                </div>
+                            </div>
+                            <div class="card-footer d-flex">
+                                <div class="tp-card-btn-footer m-1">
+                                    <a href="{% url 'pki:issuing_cas' %}"
+                                       class="btn btn-secondary">{% trans 'Cancel' %}</a>
+                                    <button type="submit" class="btn btn-primary">{% trans 'Save' %}</button>
+
+                                </div>
+                            </div>
+
+                            </div>
+
         </form>
     </div>
 
