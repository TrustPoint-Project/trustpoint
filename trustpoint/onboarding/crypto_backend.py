"""This module provides cryptographic operations for use during the onboarding process.

This implementation is in testing stage and shall not be regarded as secure.
"""
from __future__ import annotations

import hashlib
import hmac
import logging
import secrets
from datetime import datetime, timedelta, timezone
from pathlib import Path
from typing import TYPE_CHECKING

from cryptography import x509
from cryptography.hazmat.primitives import hashes
from cryptography.hazmat.primitives import serialization
from cryptography.hazmat.primitives.asymmetric import ec
from pki.models import CertificateModel
from pki.pki.request.handler.factory import CaRequestHandlerFactory
from pki.pki.request.message.rest import PkiRestCsrRequestMessage, PkiRestPkcs12RequestMessage
from util.strings import StringValidator

if TYPE_CHECKING:
    from cryptography.hazmat.primitives.asymmetric.types import CertificatePublicKeyTypes, PrivateKeyTypes
    from cryptography.x509 import Certificate as X509Certificate
    from devices.models import Device

PBKDF2_ITERATIONS = 1000000
PBKDF2_DKLEN = 32

log = logging.getLogger('tp.onboarding')

HTTPS_SERVER_CERT_PATH = Path(__file__).parent.parent.parent / 'tests/data/x509/https_server.crt'

class OnboardingError(Exception):
    """Exception raised for errors in the onboarding process."""

    def __init__(self, message: str = 'An error occurred during onboarding.') -> None:
        """Initializes a new OnboardingError with a given message."""
        self.message = message
        super().__init__(self.message)
        log.exception(self.message, exc_info=True)

class VerificationError(Exception):
    """Exception raised for errors in signature verification."""
    
    def __init__(self, message: str = 'An error occurred during signature verification.') -> None:
        """Initializes a new VerificationError with a given message."""
        self.message = message
        super().__init__(self.message)
        log.exception(self.message, exc_info=True)

class CryptoBackend:
    """Provides cryptographic operations for use during the onboarding process."""

    @staticmethod
    def pbkdf2_hmac_sha256(
            hexpass: str,
            hexsalt: str,
            message: bytes = b'',
            iterations: int = PBKDF2_ITERATIONS,
            dklen: int = PBKDF2_DKLEN) -> str:
        """Calculates the HMAC signature of the trust store.

        Returns:
            HMAC_SHA256(PBKDF2_SHA256(hexpass, hexsalt, iterations, dklen), message)
        """
        pkey = hashlib.pbkdf2_hmac('sha256', hexpass.encode(), hexsalt.encode(), iterations, dklen)
        h = hmac.new(pkey, message, hashlib.sha256)
        return h.hexdigest()
    
    @staticmethod
    def get_server_tls_cert() -> str:
        """Returns the TLS certificate used by the Trustpoint server.

        TODO: Make location and included certificates configurable and verify that they are valid

        Returns:
            PEM string of the TLS  server certificate.

        Raises:
            FileNotFoundError: If the TLS certificate file is not found.
        """
        with Path('../tests/data/x509/https_server.crt').open() as certfile:
            return certfile.read()

    @staticmethod
    def get_trust_store() -> str:
        """Returns the trust store.

        TODO: Make location and included certificates configurable and verify that they are valid

        Returns:
            PEM string of the trust store (currently just a single HTTPS server certificate for testing purposes).

        Raises:
            FileNotFoundError: If the trust store file is not found.
        """
<<<<<<< HEAD
        with HTTPS_SERVER_CERT_PATH.open() as certfile:
            return certfile.read()
=======
        return CryptoBackend.get_server_tls_cert()
>>>>>>> 19d248ae

    @staticmethod
    def _get_ca(device: Device) -> CertificateModel:
        """Returns the CA private key, certificate and the CA certificate chain for a given device.

        Args:
            device (Device):
                The Device, whose domain profile to obtain the CA from.

        Returns:
            Certificate:
                The CA certificate, incl. private key, certificate and the CA certificate chain.
        """
        log.debug('Accessing CA for device %s', device.device_name)
        if not device.domain:
            msg = 'No domain profile configured for device.'
            raise OnboardingError(msg)

        try:
            signing_ca = device.domain.issuing_ca
        except AttributeError as e:
            msg = 'Could not obtain issuing CA from domain profile.'
            raise OnboardingError(msg) from e

        if not signing_ca:
            msg = 'No CA configured in domain profile.'
            raise OnboardingError(msg)

        if not signing_ca.issuing_ca_certificate:
            msg = 'CA does not have issuing CA certificate.'
            raise OnboardingError(msg)

        return signing_ca.issuing_ca_certificate

    @staticmethod
    def sign_ldevid_from_csr(csr_pem: bytes, device: Device) -> bytes:
        """Signs a certificate signing request (CSR) with the onboarding CA.

        Args:
            csr_pem (bytes):
                The certificate signing request as bytes in PEM format.
            device (Device):
                The Device to associate the signed certificate with.

        Returns: The signed certificate as bytes in PEM format.

        Raises:
            OnboardingError: If the onboarding CA is not configured or not available.
        """
        log.debug('Received CSR for device %s', device.device_name)
        csr = x509.load_pem_x509_csr(csr_pem)

        try:
            csr_serial = csr.subject.get_attributes_for_oid(x509.NameOID.SERIAL_NUMBER)[0].value
        except (x509.ExtensionNotFound, IndexError):
            csr_serial = None

        if not device.device_serial_number and not csr_serial:
            log.warning('No serial number provided in CSR for device %s', device.device_name)
            serial = 'tp_' + secrets.token_urlsafe(12)
            device.device_serial_number = serial
        if csr_serial and not StringValidator.is_urlsafe(csr_serial):
            exc_msg = 'Invalid serial number in CSR.'
            raise OnboardingError(exc_msg)
        if device.device_serial_number and csr_serial and device.device_serial_number != csr_serial:
            exc_msg = 'CSR serial number does not match device serial number.'
            raise OnboardingError(exc_msg)
        serial_no = device.device_serial_number or csr_serial
        device.device_serial_number = serial_no

        log.debug('Issuing LDevID for device %s', device.device_name)

        pki_request = PkiRestCsrRequestMessage(
            domain_unique_name=device.domain.unique_name, csr=csr, serial_number=serial_no
        )
        request_handler = CaRequestHandlerFactory.get_request_handler(pki_request)
        pki_response = request_handler.process_request()
        cert_model = pki_response.cert_model
        if (not isinstance(cert_model, CertificateModel)):
            exc_msg = 'PKI response error: not a certificate: %s' % cert_model
            raise OnboardingError(exc_msg)

        device.ldevid = cert_model
        device.save()
        log.info('Issued and stored LDevID for device %s', device.device_name)
        return pki_response.raw_response

    @staticmethod
    def get_cert_chain(device: Device) -> bytes:
        """Returns the certificate chain of the onboarding CA.

        Returns: The certificate chain as bytes in PEM format.

        Raises:
            OnboardingError: If the onboarding CA is not configured or not available.
        """
        ca_certificate = CryptoBackend._get_ca(device)

        return ca_certificate.get_certificate_chain_serializers()[0].as_pem()

    @staticmethod
    def _gen_private_key() -> PrivateKeyTypes:
        """Generates a keypair for the device.

        Returns: The keypair as PrivateKeyType.
        """
        log.debug('Generating new private key for manual device')
        # TODO (Air): Need to add configurable key type and size here
        private_key = ec.generate_private_key(
            ec.SECP256R1()
        )
        return private_key

    @staticmethod
    def gen_keypair_and_ldevid(device: Device) -> bytes:
        """Generates a keypair and LDevID certificate for the device.

        Returns: The keypair and LDevID certificate as PKCS12 bytes.

        Raises:
            OnboardingError: If the keypair generation or LDevID signing fails.
        """
        log.debug('Generating PKCS12 for device %s', device.device_name)

        if not device.device_serial_number:
            exc_msg = f'No serial number provided in CSR for device {device.device_name}'
            raise OnboardingError(exc_msg)
        serial_no = device.device_serial_number

        log.debug('Issuing LDevID for device %s', device.device_name)

        subject = x509.Name([
            x509.NameAttribute(x509.NameOID.COMMON_NAME, 'ldevid.trustpoint.local'),
            x509.NameAttribute(x509.NameOID.SERIAL_NUMBER, serial_no)
        ])

        pki_request = PkiRestPkcs12RequestMessage(
            domain_unique_name=device.domain.unique_name, subject=subject
        )
        request_handler = CaRequestHandlerFactory.get_request_handler(pki_request)
        pki_response = request_handler.process_request()
        cert_model = pki_response.cert_model
        if (not isinstance(cert_model, CertificateModel)):
            exc_msg = 'PKI response error: not a certificate: %s' % cert_model
            raise OnboardingError(exc_msg)

        device.ldevid = cert_model
        device.save()
        log.info('Issued and stored LDevID for device %s', device.device_name)
        return pki_response.raw_response
    
    @staticmethod
    def get_nonce(nbytes: int = 16) -> str:
        """Generates a new nonce for use in the onboarding process."""
        return secrets.token_urlsafe(nbytes)


    @staticmethod
    def verify_signature(message: bytes, cert: bytes, signature: bytes) -> None:
        """Verifies the message was signed by the cert provided (e.g. IDevID).
        
        Raises: VerificationError if certificate could not be loaded.
                InvalidSignature if signature does not match.
        """

        log.debug('Verifying (client) signature...')
        hash = hashes.Hash(hashes.SHA256())
        hash.update(message)
        log.debug(f'SHA-256 hash of message: {hash.finalize().hex()}')

        try:
            cert = x509.load_pem_x509_certificate(cert)
            signer_public_key = cert.public_key()
            print(f'Signer public key: {signer_public_key.public_bytes(serialization.Encoding.PEM, serialization.PublicFormat.SubjectPublicKeyInfo).decode()}')
        except Exception as e:
            exc_msg = 'Failed to load public key from certificate.'
            raise VerificationError(exc_msg) from e
        
        # print(f'signature: {signature}')
        signer_public_key.verify(signature=signature, data=message, signature_algorithm=ec.ECDSA(hashes.SHA256()))<|MERGE_RESOLUTION|>--- conflicted
+++ resolved
@@ -31,7 +31,6 @@
 
 log = logging.getLogger('tp.onboarding')
 
-HTTPS_SERVER_CERT_PATH = Path(__file__).parent.parent.parent / 'tests/data/x509/https_server.crt'
 
 class OnboardingError(Exception):
     """Exception raised for errors in the onboarding process."""
@@ -97,12 +96,7 @@
         Raises:
             FileNotFoundError: If the trust store file is not found.
         """
-<<<<<<< HEAD
-        with HTTPS_SERVER_CERT_PATH.open() as certfile:
-            return certfile.read()
-=======
         return CryptoBackend.get_server_tls_cert()
->>>>>>> 19d248ae
 
     @staticmethod
     def _get_ca(device: Device) -> CertificateModel:
@@ -201,7 +195,7 @@
         """
         ca_certificate = CryptoBackend._get_ca(device)
 
-        return ca_certificate.get_certificate_chain_serializers()[0].as_pem()
+        return ca_certificate.get_certificate_serializer().as_pem()
 
     @staticmethod
     def _gen_private_key() -> PrivateKeyTypes:
