{% extends 'trustpoint/base.html' %}
{% load crispy_forms_filters %}
{% load static %}
{% load i18n %}
{% block head %}
    <link rel="stylesheet" href="{% static 'css/onboarding.css' %}">
    <script>url = "{{ url }}"; icons = "{% static 'img/icons.svg' %}", parentUrl = "{% url 'onboarding:exit' device_id %}"</script>
    <script src="{% url 'javascript-catalog' %}"></script>
    <script src="{% static 'js/onboarding.js' %}"></script>
{% endblock head %}
{% block content %}
    <div class="card text-center">
        <div class="card-header d-flex">
            <h1>{% blocktranslate %}Download certificate for device {{ device_name }}{% endblocktranslate %}</h1>
        </div>
<<<<<<< HEAD
        <div class="card-body pt-3 pb-4">
            <div id="onboarding-state-dl" class="alert alert-info d-flex align-items-center mt-3 breathing-anim dl" role="alert">  
                <svg class="bi flex-shrink-0 me-2" width="20" height="20" fill="currentColor" role="img" aria-label="State: "><use xlink:href="{% static 'img/icons.svg' %}#icon-clock"/></svg>
=======
        <div class="card-body tp-main-centered pt-3 pb-4">
            <div id="onboarding-state-dl" class="alert alert-info d-flex mt-3 breathing-anim dl" role="alert">  
                <svg class="bi flex-shrink-0 tp-msg-icon-margin" width="20" height="20" fill="currentColor" role="img" aria-label="State: "><use xlink:href="{% static 'img/icons.svg' %}#icon-clock"/></svg>
>>>>>>> 1ef800d7
                <div>{% trans "Fetching state from server..." %}</div>                
            </div>
            <h2>{% trans "Download PKCS12 key and certificate" %}</h2>
            <div class="text-center">
              <a href="{% url 'onboarding:api-p12-download' device_id %}?token={{ download_token }}" download="{{ device_name }}.p12" class="btn btn-primary mt-2 min-width-15">{% trans "Download PKCS12" %}</a>
            </div>
            <hr>
            <h2>{% trans "Certificate and keypair in PEM format" %}</h2>
            <div class="text-center">
                <a href="{% url 'onboarding:pem-download' device_id %}?token={{ download_token }}" download="{{ device.device_name }}.pem" class="btn btn-primary mt-2 min-width-15">{% trans "Download PEM" %}</a>
            </div>
            <hr>
        </div>
        <div class="card-footer text-body-secondary">
            <a href="{% url 'devices:devices' %}" class="btn btn-secondary">{% trans "Back" %}</a>
            <a href="{% url 'onboarding:exit' device_id %}" class="btn btn-danger">{% trans "Cancel" %}</a>
        </div>
    </div>
{% endblock content %}<|MERGE_RESOLUTION|>--- conflicted
+++ resolved
@@ -13,15 +13,9 @@
         <div class="card-header d-flex">
             <h1>{% blocktranslate %}Download certificate for device {{ device_name }}{% endblocktranslate %}</h1>
         </div>
-<<<<<<< HEAD
         <div class="card-body pt-3 pb-4">
-            <div id="onboarding-state-dl" class="alert alert-info d-flex align-items-center mt-3 breathing-anim dl" role="alert">  
-                <svg class="bi flex-shrink-0 me-2" width="20" height="20" fill="currentColor" role="img" aria-label="State: "><use xlink:href="{% static 'img/icons.svg' %}#icon-clock"/></svg>
-=======
-        <div class="card-body tp-main-centered pt-3 pb-4">
             <div id="onboarding-state-dl" class="alert alert-info d-flex mt-3 breathing-anim dl" role="alert">  
                 <svg class="bi flex-shrink-0 tp-msg-icon-margin" width="20" height="20" fill="currentColor" role="img" aria-label="State: "><use xlink:href="{% static 'img/icons.svg' %}#icon-clock"/></svg>
->>>>>>> 1ef800d7
                 <div>{% trans "Fetching state from server..." %}</div>                
             </div>
             <h2>{% trans "Download PKCS12 key and certificate" %}</h2>
