--- conflicted
+++ resolved
@@ -19,9 +19,7 @@
     CSR_RECEIVED = 3
     DEVICE_VALIDATED = 4
     LDEVID_SENT = 5
-    CERT_CHAIN_SENT = 6
-    DEVICE_SAVED_TO_DB = 7
-
+    COMPLETED = 6
 
 # NOT a database-backed model
 class OnboardingProcess:
@@ -83,7 +81,6 @@
             self.state = OnboardingProcessState.INCORRECT_OTP
             self.active = False
         return False
-<<<<<<< HEAD
     
     def sign_ldevid(self, csr):
         if not self.active: return None
@@ -97,9 +94,6 @@
             self.active = False
         return ldevid
     
-=======
-
->>>>>>> 36e426f6
     def timeout(self):
         self.state = OnboardingProcessState.TIMED_OUT
         self.active = False
