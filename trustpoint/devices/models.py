"""Module that contains all models corresponding to the devices app."""


from __future__ import annotations

import logging
import re

from django.db import models
from django.db.models import Count
from django.urls import reverse
from django.utils import timezone
from django.utils.html import format_html
from django.utils.translation import gettext_lazy as _
from pki.models import CertificateModel, DomainModel, RevokedCertificate

from .exceptions import UnknownOnboardingStatusError

from pki.validator.field import UniqueNameValidator, UniqueNameLowerCaseValidator

log = logging.getLogger('tp.devices')


class Device(models.Model):
    """Device Model."""

    class DeviceOnboardingStatus(models.TextChoices):
        """Device Onboarding Status."""

        NOT_ONBOARDED = 'P', _('Pending')
        ONBOARDING_RUNNING = 'R', _('Running')
        ONBOARDED = 'O', _('Onboarded')
        ONBOARDING_FAILED = 'F', _('Failed')
        REVOKED = 'D', _('Revoked')

        @classmethod
        def get_color(cls: Device.DeviceOnboardingStatus, choice: Device.DeviceOnboardingStatus | str) -> str:
            """Gets the bootstrap 5.3 color name."""
            choice = str(choice)
            if choice == cls.ONBOARDING_RUNNING:
                return 'warning-emphasis'
            if choice == cls.NOT_ONBOARDED.value:
                return 'warning'
            if choice == cls.ONBOARDED.value:
                return 'success'
            if choice == cls.REVOKED.value:
                return 'info'
            if choice == cls.ONBOARDING_FAILED.value:
                return 'danger'
            raise UnknownOnboardingStatusError(choice)

    class OnboardingProtocol(models.TextChoices):
        """Supported Onboarding Protocols."""

        MANUAL = 'MA', _('Manual download')
        BROWSER = 'BO', _('Browser download')
        CLI = 'CI', _('Device CLI')
        TP_CLIENT = 'TP', _('Trustpoint Client')
        BRSKI = 'BR', _('BRSKI')
<<<<<<< HEAD
=======
        FIDO = 'FI', _('FIDO FDO')
        AOKI = 'AO', _('AOKI')
>>>>>>> 65bce5ae

    device_name = models.CharField(max_length=100, unique=True, default='test', validators=[UniqueNameValidator()])
    device_serial_number = models.CharField(max_length=100, blank=True)
    ldevid = models.ForeignKey(CertificateModel, on_delete=models.SET_NULL, blank=True, null=True)
    onboarding_protocol = models.CharField(
        max_length=2, choices=OnboardingProtocol, default=OnboardingProtocol.MANUAL, blank=True
    )
    device_onboarding_status = models.CharField(
        max_length=1, choices=DeviceOnboardingStatus, default=DeviceOnboardingStatus.NOT_ONBOARDED, blank=True
    )
    domain = models.ForeignKey(DomainModel, on_delete=models.SET_NULL, blank=True, null=True)
    created_at = models.DateTimeField(default=timezone.now)

    def __str__(self: Device) -> str:
        """Returns a Device object in human-readable format."""
        return f'Device({self.device_name}, {self.device_serial_number})'

    def revoke_ldevid(self: Device, revocation_reason) -> bool:
        """Revokes the LDevID.

        Deletes the LDevID file and sets the device status to REVOKED.
        Actual revocation (CRL, OCSP) is not yet implemented.
        """
        if not self.ldevid:
            return False

        if self.device_onboarding_status == Device.DeviceOnboardingStatus.ONBOARDED:
            self.device_onboarding_status = Device.DeviceOnboardingStatus.REVOKED

        self.ldevid.revoke(revocation_reason)
        self.ldevid = None
        self.save()

        log.info('Revoked LDevID for device %s', self.device_name)
        return True

    @classmethod
    def get_by_id(cls: Device, device_id: int) -> Device | None:
        """Returns the device with a given ID."""
        try:
            return cls.objects.get(pk=device_id)
        except cls.DoesNotExist:
            return None

    @classmethod
    def check_onboarding_prerequisites(
            cls: Device, device_id: int,
            allowed_onboarding_protocols: list[Device.OnboardingProtocol]) -> tuple[bool, str | None]:
        """Checks if criteria for starting the onboarding process are met."""
        device = cls.get_by_id(device_id)

        if not device:
            return False, f'Onboarding: Device with ID {device_id} not found.'

        if not device.domain:
            return False, f'Onboarding: Please select a domain for device {device.device_name} first.'

        if not device.domain.issuing_ca:
            return False, f'Onboarding: domain {device.domain.unique_name} has no issuing CA set.'

        if device.onboarding_protocol not in allowed_onboarding_protocols:
            try:
                label = Device.OnboardingProtocol(device.onboarding_protocol).label
            except ValueError:
                return False, _('Onboarding: Please select a valid onboarding protocol.')

            return False, f'Onboarding protocol {label} is not implemented.'

        # TODO(Air): check that device is not already onboarded
        # Re-onboarding might be a valid use case, e.g. to renew a certificate
        if device.device_onboarding_status == Device.DeviceOnboardingStatus.ONBOARDED:
            log.warning('Re-onboarding device %s which is already onboarded.', device.device_name)

        return True, None
<<<<<<< HEAD

    def save(self, *args, **kwargs):
        self.full_clean()
        super().save(*args, **kwargs)
=======
    

    def _render_onboarded_revoke(self) -> str:
        """Renders the 'Revoke' onboarding action for devices that have status Onboarded.

        Returns:
            str: The html hyperlink for the details-view.
        """
        return format_html(
            '<a href="{}" class="btn btn-danger tp-onboarding-btn">{}</a>',
            reverse('onboarding:revoke', kwargs={'device_id': self.pk}),
            _('Revoke Certificate')
        )
    
    def _render_running_cancel(self) -> str:
        """Renders the 'Cancel' action for devices that have status Running.

        Returns:
            str: The html hyperlink for the details-view.
        """
        return format_html(
            '<a href="{}" class="btn btn-danger tp-onboarding-btn">{}</a>',
            reverse('onboarding:exit', kwargs={'device_id': self.pk}),
            _('Cancel Onboarding')
        )

    def render_onboarding_action(self) -> str:
        """Creates the html hyperlink button for onboarding action.

        Returns:
            str: The html hyperlink for the details-view.

        Raises:
            UnknownOnboardingProtocolError:
                Raised when an unknown onboarding protocol was found and thus cannot be rendered appropriately.
        """
        if not self.domain:
            return ''
        is_manual = self.onboarding_protocol == Device.OnboardingProtocol.MANUAL
        is_cli = self.onboarding_protocol == Device.OnboardingProtocol.CLI
        is_client = self.onboarding_protocol == Device.OnboardingProtocol.TP_CLIENT
        is_browser = self.onboarding_protocol == Device.OnboardingProtocol.BROWSER
        if is_cli or is_client or is_manual or is_browser:
            return self._render_manual_onboarding_action()

        is_brski = self.onboarding_protocol == Device.OnboardingProtocol.BRSKI
        is_fido = self.onboarding_protocol == Device.OnboardingProtocol.FIDO
        is_aoki = self.onboarding_protocol == Device.OnboardingProtocol.AOKI
        if is_brski or is_fido or is_aoki:
            return self._render_zero_touch_onboarding_action()

        return format_html('<span class="text-danger">' + _('Unknown onboarding protocol!') + '</span>')

    def _render_zero_touch_onboarding_action(self) -> str:
        """Renders the device onboarding section for the zero touch onboarding cases.

        Returns:
            str: The html hyperlink for the details-view.

        Raises:
            UnknownOnboardingStatusError:
                Raised when an unknown onboarding status was found and thus cannot be rendered appropriately.
        """
        if self.device_onboarding_status == Device.DeviceOnboardingStatus.ONBOARDED:
            # TODO (Air): Revoked devices are free to re-onboard, perhaps also delete IDevID from truststore?
            return self._render_onboarded_revoke()
        if self.device_onboarding_status == Device.DeviceOnboardingStatus.ONBOARDING_RUNNING:
            return self._render_running_cancel()
        if self.device_onboarding_status == Device.DeviceOnboardingStatus.REVOKED:
            return format_html(
                '<a href="onboarding/reset/{}/" class="btn btn-info tp-onboarding-btn disabled">{}</a>',
                self.pk, _('Onboard again')
            )
        if self.device_onboarding_status == Device.DeviceOnboardingStatus.NOT_ONBOARDED:
            return format_html(
                '<button class="btn btn-success tp-onboarding-btn" disabled>{}</a>',
                _('Zero-Touch Pending')
            )
        if self.device_onboarding_status == Device.DeviceOnboardingStatus.ONBOARDING_FAILED:
            return format_html(
                '<a href="onboarding/reset/{}/" class="btn btn-warning tp-onboarding-btn disabled">{}</a>',
                self.pk, _('Reset Context')
            )
        raise UnknownOnboardingStatusError(self.device_onboarding_status)

    def _render_manual_onboarding_action(self) -> str:
        """Renders the device onboarding button for manual onboarding cases.

        Returns:
            str:
                The html hyperlink for the details-view.

        Raises:
            UnknownOnboardingStatusError:
                Raised when an unknown onboarding status was found and thus cannot be rendered appropriately.
        """
        if self.device_onboarding_status == Device.DeviceOnboardingStatus.ONBOARDED:
            return self._render_onboarded_revoke()
        if self.device_onboarding_status == Device.DeviceOnboardingStatus.ONBOARDING_RUNNING:
            return self._render_running_cancel()
        if self.device_onboarding_status == Device.DeviceOnboardingStatus.NOT_ONBOARDED:
            return format_html(
                '<a href="{}" class="btn btn-success tp-onboarding-btn">{}</a>',
                reverse('onboarding:manual-client', kwargs={'device_id': self.pk}),
                _('Start Onboarding')
            )
        if self.device_onboarding_status == Device.DeviceOnboardingStatus.ONBOARDING_FAILED:
            return format_html(
                '<a href="{}" class="btn btn-warning tp-onboarding-btn">{}</a>',
                reverse('onboarding:manual-client', kwargs={'device_id': self.pk}),
                _('Retry Onboarding')
            )
        if self.device_onboarding_status == Device.DeviceOnboardingStatus.REVOKED:
            return format_html(
                '<a href="{}" class="btn btn-info tp-onboarding-btn">{}</a>',
                reverse('onboarding:manual-client', kwargs={'device_id': self.pk}),
                _('Onboard again')
            )
        log.error(f'Unknown onboarding status {self.device_onboarding_status}. Failed to render entry in table.')
        raise UnknownOnboardingStatusError(self.device_onboarding_status)

    @staticmethod
    def count_devices_by_domain_and_status(domain: DomainModel) -> int:
        """Returns the number of devices for a given domain, grouped by onboarding status."""
        return Device.objects.filter(domain=domain) \
            .values('device_onboarding_status') \
            .annotate(count=Count('device_onboarding_status'))
>>>>>>> 65bce5ae
<|MERGE_RESOLUTION|>--- conflicted
+++ resolved
@@ -4,7 +4,6 @@
 from __future__ import annotations
 
 import logging
-import re
 
 from django.db import models
 from django.db.models import Count
@@ -16,7 +15,7 @@
 
 from .exceptions import UnknownOnboardingStatusError
 
-from pki.validator.field import UniqueNameValidator, UniqueNameLowerCaseValidator
+from pki.validator.field import UniqueNameValidator
 
 log = logging.getLogger('tp.devices')
 
@@ -57,11 +56,6 @@
         CLI = 'CI', _('Device CLI')
         TP_CLIENT = 'TP', _('Trustpoint Client')
         BRSKI = 'BR', _('BRSKI')
-<<<<<<< HEAD
-=======
-        FIDO = 'FI', _('FIDO FDO')
-        AOKI = 'AO', _('AOKI')
->>>>>>> 65bce5ae
 
     device_name = models.CharField(max_length=100, unique=True, default='test', validators=[UniqueNameValidator()])
     device_serial_number = models.CharField(max_length=100, blank=True)
@@ -136,13 +130,7 @@
             log.warning('Re-onboarding device %s which is already onboarded.', device.device_name)
 
         return True, None
-<<<<<<< HEAD
-
-    def save(self, *args, **kwargs):
-        self.full_clean()
-        super().save(*args, **kwargs)
-=======
-    
+
 
     def _render_onboarded_revoke(self) -> str:
         """Renders the 'Revoke' onboarding action for devices that have status Onboarded.
@@ -155,7 +143,7 @@
             reverse('onboarding:revoke', kwargs={'device_id': self.pk}),
             _('Revoke Certificate')
         )
-    
+
     def _render_running_cancel(self) -> str:
         """Renders the 'Cancel' action for devices that have status Running.
 
@@ -269,4 +257,7 @@
         return Device.objects.filter(domain=domain) \
             .values('device_onboarding_status') \
             .annotate(count=Count('device_onboarding_status'))
->>>>>>> 65bce5ae
+
+    def save(self, *args, **kwargs):
+        self.full_clean()
+        super().save(*args, **kwargs)