--- conflicted
+++ resolved
@@ -19,25 +19,14 @@
 from django.shortcuts import get_object_or_404, redirect, render
 from django.urls import reverse, reverse_lazy
 from django.utils.html import format_html
-<<<<<<< HEAD
 from django.utils.safestring import SafeString
-=======
-from django.utils.safestring import mark_safe, SafeString
->>>>>>> a3530212
 from django.utils.translation import gettext_lazy as _
 from django.utils.translation import ngettext
 from django.views.generic.base import RedirectView, View
 from django.views.generic.detail import DetailView
-<<<<<<< HEAD
 from django.views.generic.edit import CreateView, FormMixin, FormView
 from django.views.generic.list import ListView
 from pki.models import CertificateModel, CredentialModel
-=======
-from django.views.generic.edit import CreateView, FormView
-from django.views.generic.list import ListView  # type: ignore[import-untyped]
-
-from pki.models import CredentialModel
->>>>>>> a3530212
 
 from devices.forms import (
     BrowserLoginForm,
@@ -54,10 +43,7 @@
     RemoteDeviceCredentialDownloadModel,
     TrustpointClientOnboardingProcessModel,
 )
-<<<<<<< HEAD
 from devices.revocation import DeviceCredentialRevocation
-=======
->>>>>>> a3530212
 from trustpoint.views.base import ListInDetailView, SortableTableMixin, TpLoginRequiredMixin
 
 if TYPE_CHECKING:
@@ -129,10 +115,7 @@
         for device in context['page_obj']:
             device.onboarding_button = self._render_onboarding(device)
             device.clm_button = self._render_clm(device)
-<<<<<<< HEAD
             device.revoke_button = self._render_revoke(device)
-=======
->>>>>>> a3530212
 
         return context
 
@@ -182,7 +165,6 @@
             )
         return ''
 
-<<<<<<< HEAD
     def _render_revoke(self, record: DeviceModel) -> SafeString | str:
         # TODO(Air): This cursed query may be slow for a large number of devices.
         if IssuedCredentialModel.objects.filter(device=record,
@@ -193,8 +175,6 @@
 
         return format_html('<a class="btn btn-danger tp-table-btn w-100 disabled">{}</a>', _('Revoke'))
 
-=======
->>>>>>> a3530212
 
 
 class CreateDeviceView(DeviceContextMixin, TpLoginRequiredMixin, CreateView[DeviceModel, BaseModelForm[DeviceModel]]):
@@ -688,8 +668,6 @@
             The HttpResponse to display the view.
         """
         return super().get(request, *args, **kwargs)
-<<<<<<< HEAD
-=======
     
     # @staticmethod
     # def _render_common_name(record: IssuedCredentialModel) -> SafeString:
@@ -726,7 +704,6 @@
         """
         return format_html('<a href="revoke/{}/" class="btn btn-danger tp-table-btn w-100">{}</a>',
                            record.pk, _('Revoke'))
->>>>>>> a3530212
 
     # @staticmethod
     # def _render_common_name(record: IssuedCredentialModel) -> SafeString:
