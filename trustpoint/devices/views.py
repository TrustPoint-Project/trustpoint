--- conflicted
+++ resolved
@@ -2,21 +2,29 @@
 
 from __future__ import annotations
 
-import io
-from typing import TYPE_CHECKING, cast
-
-from core.file_builder.enum import ArchiveFormat
+
+from django_tables2 import SingleTableView  # type: ignore[import-untyped]
+from django.views.generic.edit import CreateView, FormView  # type: ignore[import-untyped]
+from django.urls import reverse_lazy, reverse   # type: ignore[import-untyped]
+from django.views.generic.base import RedirectView, TemplateView # type: ignore[import-untyped]
+from django.views.generic.detail import BaseDetailView, DetailView  # type: ignore[import-untyped]
+from django.http import FileResponse, Http404   # type: ignore[import-untyped]
+from django.contrib import messages # type: ignore[import-untyped]
+from django.shortcuts import redirect, render   # type: ignore[import-untyped]
+from django.utils.translation import gettext_lazy as _  # type: ignore[import-untyped]
+
 from core.serializer import CredentialSerializer
-<<<<<<< HEAD
 from devices.forms import IssueDomainCredentialForm, CredentialDownloadForm, IssueTlsClientCredentialForm, IssueTlsServerCredentialForm, BrowserLoginForm
 from trustpoint.views.base import TpLoginRequiredMixin
 from core.validator.field import UniqueNameValidator
 from devices.tables import DeviceTable, DeviceDomainCredentialsTable, DeviceApplicationCertificatesTable
 from typing import TYPE_CHECKING
 import io
+from typing import TYPE_CHECKING, cast
+
 from core.file_builder.enum import ArchiveFormat
 from devices.models import DeviceModel, IssuedApplicationCertificateModel, IssuedDomainCredentialModel, RemoteDeviceCredentialDownloadModel
-=======
+from core.serializer import CredentialSerializer
 from core.validator.field import UniqueNameValidator
 from django.contrib import messages
 from django.http import FileResponse, Http404, HttpResponse
@@ -26,7 +34,6 @@
 from django.views.generic.detail import DetailView
 from django.views.generic.edit import CreateView, FormView
 from django_tables2 import SingleTableView  # type: ignore[import-untyped]
->>>>>>> 035d4880
 
 from pki.models.credential import CredentialModel
 
@@ -89,7 +96,7 @@
 class CreateDeviceView(DeviceContextMixin, TpLoginRequiredMixin, CreateView):
     """Device Create View."""
 
-    http_method_names = ('get',)
+    http_method_names = ('get','post')
 
     model = DeviceModel
     fields = ('unique_name', 'serial_number', 'onboarding_protocol', 'domain')
@@ -217,37 +224,24 @@
         return super().form_valid(form)
 
 
-<<<<<<< HEAD
 class DeviceBaseCredentialDownloadView(DeviceContextMixin, DetailView, FormView):
-    http_method_names = ['get', 'post']
-
-=======
-class DeviceApplicationCredentialDownloadView(DeviceContextMixin, TpLoginRequiredMixin, DetailView, FormView):
-    """View to download a password protected application credential in the desired format.
-
-    Note that a redirect occurs directly after the download starts. However, this is implemented in JavaScript.
-    """
-
     http_method_names = ('get', 'post')
 
-    model = IssuedApplicationCertificateModel
->>>>>>> 035d4880
     template_name = 'devices/credentials/credential_download.html'
     form_class = CredentialDownloadForm
     context_object_name = 'credential'
     is_browser_download = False
 
     def get_context_data(self, **kwargs: dict) -> dict:
-<<<<<<< HEAD
+        context = super().get_context_data(**kwargs)
         credential = self.get_object().credential
-        context = super().get_context_data(**kwargs)
 
         if self.model == IssuedDomainCredentialModel:
             if credential.credential_type == CredentialModel.CredentialTypeChoice.DOMAIN_CREDENTIAL:
                 context['credential_type'] = CredentialModel.CredentialTypeChoice.DOMAIN_CREDENTIAL.name.replace(
                     '_', ' ').title()
             else:
-                raise Http404
+                raise Http404('IssuedDomainCredentialModel has credential_type != DOMAIN_CREDENTIAL')
             domain_credential_issuer = self.get_object().device.get_domain_credential_issuer()
             context = context | domain_credential_issuer.get_fixed_values()
 
@@ -258,38 +252,16 @@
                 )
                 context['credential_type'] = credential_type.name.replace('_', ' ').title() + ' Credential'
             else:
-                raise Http404
+                raise Http404('IssuedApplicationCertificateModel has credential_type != APPLICATION_CREDENTIAL')
             application_credential_issuer = self.get_object().device.get_tls_client_credential_issuer()
             context = context | application_credential_issuer.get_fixed_values()
             context['common_name'] = self.object.credential.certificate.common_name
 
-=======
-        """Gets the context data depending on the credential.
-
-        Args:
-            **kwargs: Keyword arguments are passed to super().get_context_data(**kwargs).
-
-        Returns:
-            The context data for the view.
-        """
-        context = super().get_context_data(**kwargs)
-        credential = self.get_object().credential
-        if credential.credential_type == CredentialModel.CredentialTypeChoice.APPLICATION_CREDENTIAL:
-            credential_type = IssuedApplicationCertificateModel.ApplicationCertificateType(
-                self.get_object().issued_application_certificate_type
-            )
-            context['credential_type'] = credential_type.name.replace('_', ' ').title() + ' Credential'
-        else:
-            raise Http404
-        application_credential_issuer = self.get_object().device.get_tls_client_credential_issuer()
-        context = context | application_credential_issuer.get_fixed_values()
-        context['common_name'] = self.object.credential.certificate.common_name
->>>>>>> 035d4880
         context['FileFormat'] = CredentialSerializer.FileFormat.__members__
         context['show_browser_dl'] = self.show_browser_dl
         context['is_browser_dl'] = self.is_browser_download
         return context
-
+    
     def post(self, request: HttpRequest, *args: tuple, **kwargs: dict) -> HttpResponse:
         """Processing of all POST requests, i.e. the expected form data.
 
@@ -298,15 +270,24 @@
             *args: Any positional arguments are passed to super().get().
             **kwargs: Any keyword arguments are passed to super().get().
 
-<<<<<<< HEAD
-    def post(self, *args: tuple, **kwargs: dict) -> HttpResponse | FileResponse:
+        Returns:
+            The HttpResponse to display the view.
+        """
         self.object = self.get_object()
-        form = self.get_form()
-
-        if not form.is_valid():
-            return self.form_invalid(form)
-
-        password = self.request.POST.get('password').encode()
+        return FormView.post(self, request, *args, **kwargs)
+
+    def form_valid(self, form: CredentialDownloadForm) -> HttpResponse:
+        """Processing the valid form data.
+
+        This will use the contained form data to start the download process of the desired file.
+
+        Args:
+            form: The valid form including the cleaned data.
+
+        Returns:
+            If successful, this will start the file download. Otherwise, a Http404 will be raised and displayed.
+        """
+        password = form.cleaned_data['password'].encode()
 
         try:
             file_format = CredentialSerializer.FileFormat(self.request.POST.get('file_format'))
@@ -322,7 +303,6 @@
             credential_type = IssuedApplicationCertificateModel.ApplicationCertificateType(
                 self.get_object().issued_application_certificate_type
             )
-            credential_type_name = credential_type.name.replace('_', '-').lower()
 
         if file_format == CredentialSerializer.FileFormat.PKCS12:
             response = FileResponse(
@@ -347,9 +327,10 @@
                 filename=f'trustpoint-{credential_type_name}-credential{ArchiveFormat.TAR_GZ.file_extension}')
 
         else:
-            raise Http404
-
-        return response
+            err_msg = _('Unknown file format.')
+            raise Http404(err_msg)
+
+        return cast(HttpResponse, response)
 
 
 class DeviceDomainCredentialDownloadView(TpLoginRequiredMixin, DeviceBaseCredentialDownloadView):
@@ -375,173 +356,6 @@
 
 #     model = IssuedApplicationCertificateModel
 #     show_browser_dl = False
-=======
-        Returns:
-            The HttpResponse to display the view.
-        """
-        self.object = self.get_object()
-        return FormView.post(self, request, *args, **kwargs)
-
-    def form_valid(self, form: CredentialDownloadForm) -> HttpResponse:
-        """Processing the valid form data.
-
-        This will use the contained form data to start the download process of the desired file.
-
-        Args:
-            form: The valid form including the cleaned data.
-
-        Returns:
-            If successful, this will start the file download. Otherwise, a Http404 will be raised and displayed.
-        """
-        self.object = self.get_object()
-
-        password = form.cleaned_data['password'].encode()
-
-        try:
-            file_format = CredentialSerializer.FileFormat(self.request.POST.get('file_format'))
-        except ValueError:
-            err_msg = _('Unknown file format.')
-            raise Http404(err_msg) from ValueError
-
-        credential_model = self.get_object().credential
-
-        credential_type = IssuedApplicationCertificateModel.ApplicationCertificateType(
-            self.get_object().issued_application_certificate_type
-        )
-        credential_type_name = credential_type.name.replace('_', '-').lower()
-
-        if file_format == CredentialSerializer.FileFormat.PKCS12:
-            response = FileResponse(
-                io.BytesIO(credential_model.get_credential_serializer().as_pkcs12(password=password)),
-                content_type='application/pkcs12',
-                as_attachment=True,
-                filename=f'trustpoint-{credential_type_name}-credential.p12',
-            )
-
-        elif file_format == CredentialSerializer.FileFormat.PEM_ZIP:
-            response = FileResponse(
-                io.BytesIO(credential_model.get_credential_serializer().as_pem_zip(password=password)),
-                content_type=ArchiveFormat.ZIP.mime_type,
-                as_attachment=True,
-                filename=f'trustpoint-{credential_type_name}-credential{ArchiveFormat.ZIP.file_extension}',
-            )
-
-        elif file_format == CredentialSerializer.FileFormat.PEM_TAR_GZ:
-            response = FileResponse(
-                io.BytesIO(credential_model.get_credential_serializer().as_pem_tar_gz(password=password)),
-                content_type=ArchiveFormat.TAR_GZ.mime_type,
-                as_attachment=True,
-                filename=f'trustpoint-{credential_type_name}-credential{ArchiveFormat.TAR_GZ.file_extension}',
-            )
-
-        else:
-            err_msg = _('Unknown file format.')
-            raise Http404(err_msg)
-
-        return cast(HttpResponse, response)
-
-
-class DeviceDomainCredentialDownloadView(DeviceContextMixin, TpLoginRequiredMixin, DetailView, FormView):
-    """View to download a password protected domain credential in the desired format.
-
-    Note that a redirect occurs directly after the download starts. However, this is implemented in JavaScript.
-    """
-
-    http_method_names = ('get', 'post')
-
-    model = IssuedDomainCredentialModel
-    template_name = 'devices/credentials/credential_download.html'
-    form_class = CredentialDownloadForm
-    context_object_name = 'credential'
-
-    def get_context_data(self, **kwargs: dict) -> dict:
-        """Gets the context data depending on the credential.
-
-        Args:
-            **kwargs: Keyword arguments are passed to super().get_context_data(**kwargs).
-
-        Returns:
-            The context data for the view.
-        """
-        context = super().get_context_data(**kwargs)
-        credential = self.get_object().credential
-        if credential.credential_type == CredentialModel.CredentialTypeChoice.DOMAIN_CREDENTIAL:
-            context['credential_type'] = CredentialModel.CredentialTypeChoice.DOMAIN_CREDENTIAL.name.replace(
-                '_', ' '
-            ).title()
-        else:
-            err_msg = _('Unknown credential type.')
-            raise Http404(err_msg)
-
-        domain_credential_issuer = self.get_object().device.get_domain_credential_issuer()
-        context = context | domain_credential_issuer.get_fixed_values()
-        context['FileFormat'] = CredentialSerializer.FileFormat.__members__
-        return context
-
-    def post(self, request: HttpRequest, *args: tuple, **kwargs: dict) -> HttpResponse:
-        """Processing of all POST requests, i.e. the expected form data.
-
-        Args:
-            request: The POST request to process.
-            *args: Any positional arguments are passed to super().get().
-            **kwargs: Any keyword arguments are passed to super().get().
-
-        Returns:
-            The HttpResponse to display the view.
-        """
-        self.object = self.get_object()
-        return FormView.post(self, request, *args, **kwargs)
-
-    def form_valid(self, form: CredentialDownloadForm) -> HttpResponse:
-        """Processing the valid form data.
-
-        This will use the contained form data to start the download process of the desired file.
-
-        Args:
-            form: The valid form including the cleaned data.
-
-        Returns:
-            If successful, this will start the file download. Otherwise, a Http404 will be raised and displayed.
-        """
-        password = form.cleaned_data['password'].encode()
-
-        try:
-            file_format = CredentialSerializer.FileFormat(self.request.POST.get('file_format'))
-        except ValueError:
-            err_msg = _('Unknown file format.')
-            raise Http404(err_msg) from ValueError
-
-        credential_model = self.get_object().credential
-
-        if file_format == CredentialSerializer.FileFormat.PKCS12:
-            response = FileResponse(
-                io.BytesIO(credential_model.get_credential_serializer().as_pkcs12(password=password)),
-                content_type='application/pkcs12',
-                as_attachment=True,
-                filename='trustpoint-domain-credential.p12',
-            )
-
-        elif file_format == CredentialSerializer.FileFormat.PEM_ZIP:
-            response = FileResponse(
-                io.BytesIO(credential_model.get_credential_serializer().as_pem_zip(password=password)),
-                content_type=ArchiveFormat.ZIP.mime_type,
-                as_attachment=True,
-                filename=f'trustpoint-domain-credential{ArchiveFormat.ZIP.file_extension}',
-            )
-
-        elif file_format == CredentialSerializer.FileFormat.PEM_TAR_GZ:
-            response = FileResponse(
-                io.BytesIO(credential_model.get_credential_serializer().as_pem_tar_gz(password=password)),
-                content_type=ArchiveFormat.TAR_GZ.mime_type,
-                as_attachment=True,
-                filename=f'trustpoint-domain-credential{ArchiveFormat.TAR_GZ.file_extension}',
-            )
-
-        else:
-            raise Http404
-
-        return cast(HttpResponse, response)
->>>>>>> 035d4880
 
 
 class DeviceIssueTlsClientCredential(DeviceContextMixin, TpLoginRequiredMixin, DetailView, FormView):
@@ -736,9 +550,7 @@
             The url to redirect to, which is the HTTP_REFERER.
         """
         messages.error(self.request, 'Revocation is not yet implemented.')
-<<<<<<< HEAD
-        referer = self.request.META.get('HTTP_REFERER', '/')
-        return referer
+        return self.request.META.get('HTTP_REFERER', '/')
 
 
 class DeviceBrowserOnboardingOTPView(DeviceContextMixin, TpLoginRequiredMixin, DetailView, RedirectView):
@@ -821,7 +633,4 @@
 
         token = credential_download.download_token
         url = f"{reverse('devices:browser_domain_credential_download', kwargs={'pk': cred_id})}?token={token}"
-        return redirect(url)
-=======
-        return self.request.META.get('HTTP_REFERER', '/')
->>>>>>> 035d4880
+        return redirect(url)