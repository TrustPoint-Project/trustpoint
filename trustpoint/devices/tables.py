--- conflicted
+++ resolved
@@ -80,52 +80,8 @@
         )
 
     def render_onboarding_action(self: DeviceTable, record: Device) -> str:
-<<<<<<< HEAD
-        """Creates the html hyperlink for the details-view.
-
-        Args:
-            record (Device): The current record of the Device model.
-
-        Returns:
-            str: The html hyperlink for the details-view.
-
-        Raises:
-            UnknownOnboardingProtocolError:
-                Raised when an unknown onboarding protocol was found and thus cannot be rendered appropriately.
-        """
-        if not record.domain:
-            return ''
-
-        if record.device_onboarding_status == Device.DeviceOnboardingStatus.ONBOARDED:
-            return format_html(
-                '<a href="{}" class="btn btn-danger tp-onboarding-btn">{}</a>',
-                reverse('onboarding:revoke', kwargs={'device_id': record.pk}),
-                _('Revoke Certificate')
-            )
-        if record.device_onboarding_status == Device.DeviceOnboardingStatus.ONBOARDING_RUNNING:
-            return format_html(
-                '<a href="{}" class="btn btn-danger tp-onboarding-btn">{}</a>',
-                reverse('onboarding:exit', kwargs={'device_id': record.pk}),
-                _('Cancel Onboarding')
-            )
-
-        is_manual = record.onboarding_protocol == Device.OnboardingProtocol.MANUAL
-        is_cli = record.onboarding_protocol == Device.OnboardingProtocol.CLI
-        is_client = record.onboarding_protocol == Device.OnboardingProtocol.TP_CLIENT
-        is_browser = record.onboarding_protocol == Device.OnboardingProtocol.BROWSER
-        if is_cli or is_client or is_manual or is_browser:
-            return self._render_manual_onboarding_action(record)
-
-        is_brski = record.onboarding_protocol == Device.OnboardingProtocol.BRSKI
-        if is_brski:
-            return self._render_zero_touch_onboarding_action(record)
-
-        #raise UnknownOnboardingProtocolError(record.onboarding_protocol)
-        return format_html('<span class="text-danger">' + _('Unknown onboarding protocol!') + '</span>')
-=======
         """Returns devices html hyperlink button for onboarding action for detail-view."""
         return record.render_onboarding_action()
->>>>>>> 65bce5ae
 
     @staticmethod
     def render_details(record: Device) -> SafeString:
