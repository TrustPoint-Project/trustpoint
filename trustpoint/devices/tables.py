"""Module that contains all tables corresponding to the devices application."""


from __future__ import annotations

from typing import TYPE_CHECKING

import django_tables2 as tables
from django.utils.html import format_html
from django.urls import reverse

from .models import Device

if TYPE_CHECKING:
    from django.utils.safestring import SafeString


CHECKBOX_ATTRS: dict[str, dict[str, str]] = {'th': {'id': 'checkbox-column'}, 'td': {'class': 'row_checkbox'}}


class DeviceTable(tables.Table):
    """Table representation of the Device model."""

    class Meta:
        """Table meta class configurations."""

        model = Device
        template_name = 'django_tables2/bootstrap5.html'
        order_by = '-created_at'
        empty_values = ()
        _msg = 'There are no Devices available.'
        empty_text = format_html('<div class="text-center">{}</div>', _msg)
        fields = (
            'row_checkbox',
            'device_name',
            'serial_number',
            'endpoint_profile',
            'onboarding_protocol',
            'device_onboarding_status',
            'onboarding_action',
            'details',
            'update',
            'delete'
        )

    row_checkbox = tables.CheckBoxColumn(empty_values=(), accessor='pk', attrs=CHECKBOX_ATTRS)
    endpoint_profile = tables.Column(
        empty_values=(None, '',),
        orderable=True,
        accessor='endpoint_profile.unique_endpoint',
        verbose_name='Endpoint Profile')
    onboarding_action = tables.Column(
        empty_values=(),
        orderable=False,
        verbose_name='Onboarding'
    )
    details = tables.Column(empty_values=(), orderable=False)
    update = tables.Column(empty_values=(), orderable=False)
    delete = tables.Column(empty_values=(), orderable=False)

    @staticmethod
    def render_device_onboarding_status(record: Device) -> str:
        """Creates the html hyperlink for the details-view.

        Args:
            record (Device): The current record of the Device model.

        Returns:
            str: The html hyperlink for the details-view.
        """
        if not record.endpoint_profile:
            return format_html('<span class="text-danger">Select Endpoint Profile</span>')
        return format_html(
            f'<span class="text-{Device.DeviceOnboardingStatus.get_color(record.device_onboarding_status)}">'
            f'{record.get_device_onboarding_status_display()}'
            '</span>'
        )

    @staticmethod
    def render_onboarding_action(record: Device) -> str:
        """Creates the html hyperlink for the details-view.

        Args:
            record (Device): The current record of the Device model.

        Returns:
            str: The html hyperlink for the details-view.
        """
        if not record.endpoint_profile:
            return ''
<<<<<<< HEAD
        if record.device_onboarding_status == Device.DeviceOnboardingStatus.NOT_ONBOARDED:
            return format_html(
                '<a href="{}" class="btn btn-primary tp-table-btn"">Start Onboarding</a>',
                reverse("onboarding:manual-client", kwargs={'device_id': record.pk}))
        elif record.device_onboarding_status == Device.DeviceOnboardingStatus.ONBOARDING_FAILED:
            return format_html(
                '<a href="{}" class="btn btn-warning tp-table-btn"">Retry Onboarding</a>',
                reverse("onboarding:manual-client", kwargs={'device_id': record.pk}))
        elif record.device_onboarding_status == Device.DeviceOnboardingStatus.ONBOARDED:
            return format_html(
                '<a href="onboarding/revoke/{}/" class="btn btn-warning tp-table-btn"">Revoke Certificate</a>',
                record.pk)
        elif record.device_onboarding_status == Device.DeviceOnboardingStatus.ONBOARDING_RUNNING:
            return format_html(
                '<a href="{}" class="btn btn-primary tp-table-btn"">Go to Onboarding</a>',
                reverse("onboarding:manual-client", kwargs={'device_id': record.pk}))
=======

        is_manual = (record.onboarding_protocol == Device.OnboardingProtocol.MANUAL)
        is_client = (record.onboarding_protocol == Device.OnboardingProtocol.CLIENT)
        if is_manual or is_client:
            if record.device_onboarding_status == Device.DeviceOnboardingStatus.NOT_ONBOARDED:
                return format_html(
                    '<a href="onboarding/start/{}/" class="btn btn-success tp-onboarding-btn">Start Onboarding</a>',
                    record.pk)
            elif record.device_onboarding_status == Device.DeviceOnboardingStatus.ONBOARDING_FAILED:
                return format_html(
                    '<a href="onboarding/retry/{}/" class="btn btn-warning tp-onboarding-btn">Retry Onboarding</a>',
                    record.pk)
            elif record.device_onboarding_status == Device.DeviceOnboardingStatus.ONBOARDED:
                return format_html(
                    '<a href="onboarding/revoke/{}/" class="btn btn-danger tp-onboarding-btn">Revoke Onboarding</a>',
                    record.pk)
            elif record.device_onboarding_status == Device.DeviceOnboardingStatus.ONBOARDING_RUNNING:
                return format_html(
                    '<a href="onboarding/cancel/{}/" class="btn btn-danger tp-onboarding-btn">Cancel Onboarding</a>',
                    record.pk)

        is_brski = (record.onboarding_protocol == Device.OnboardingProtocol.BRSKI)
        is_fido = (record.onboarding_protocol == Device.OnboardingProtocol.FIDO)
        if is_brski or is_fido:
            if record.device_onboarding_status == Device.DeviceOnboardingStatus.NOT_ONBOARDED:
                return format_html(
                    '<button class="btn btn-secondary tp-onboarding-btn" disabled>Zero-Touch Onboarding</a>',
                    record.pk)
            elif record.device_onboarding_status == Device.DeviceOnboardingStatus.ONBOARDING_FAILED:
                return format_html(
                    '<a href="onboarding/retry/{}/" class="btn btn-warning tp-onboarding-btn">Retry Onboarding</a>',
                    record.pk)
            elif record.device_onboarding_status == Device.DeviceOnboardingStatus.ONBOARDED:
                return format_html(
                    '<a href="onboarding/revoke/{}/" class="btn btn-danger tp-onboarding-btn">Revoke Onboarding</a>',
                    record.pk)
            elif record.device_onboarding_status == Device.DeviceOnboardingStatus.ONBOARDING_RUNNING:
                return format_html(
                    '<a href="onboarding/cancel/{}/" class="btn btn-danger tp-onboarding-btn">Cancel Onboarding</a>',
                    record.pk)
>>>>>>> fd6308c6

    @staticmethod
    def render_details(record: Device) -> SafeString:
        """Creates the html hyperlink for the details-view.

        Args:
            record (Device): The current record of the Device model.

        Returns:
            SafeString: The html hyperlink for the details-view.
        """
        return format_html('<a href="details/{}/" class="btn btn-primary tp-table-btn"">Details</a>', record.pk)

    @staticmethod
    def render_update(record: Device) -> SafeString:
        """Creates the html hyperlink for the update-view.

        Args:
            record (Device): The current record of the Device model.

        Returns:
            SafeString: The html hyperlink for the update-view.
        """
        return format_html('<a href="update/{}/" class="btn btn-primary tp-table-btn">Update</a>', record.pk)

    @staticmethod
    def render_delete(record: Device) -> SafeString:
        """Creates the html hyperlink for the delete-view.

        Args:
            record (Device): The current record of the Device model.

        Returns:
            SafeString: The html hyperlink for the delete-view.
        """
        return format_html('<a href="delete/{}/" class="btn btn-secondary tp-table-btn">Delete</a>', record.pk)<|MERGE_RESOLUTION|>--- conflicted
+++ resolved
@@ -88,44 +88,26 @@
         """
         if not record.endpoint_profile:
             return ''
-<<<<<<< HEAD
-        if record.device_onboarding_status == Device.DeviceOnboardingStatus.NOT_ONBOARDED:
-            return format_html(
-                '<a href="{}" class="btn btn-primary tp-table-btn"">Start Onboarding</a>',
-                reverse("onboarding:manual-client", kwargs={'device_id': record.pk}))
-        elif record.device_onboarding_status == Device.DeviceOnboardingStatus.ONBOARDING_FAILED:
-            return format_html(
-                '<a href="{}" class="btn btn-warning tp-table-btn"">Retry Onboarding</a>',
-                reverse("onboarding:manual-client", kwargs={'device_id': record.pk}))
-        elif record.device_onboarding_status == Device.DeviceOnboardingStatus.ONBOARDED:
-            return format_html(
-                '<a href="onboarding/revoke/{}/" class="btn btn-warning tp-table-btn"">Revoke Certificate</a>',
-                record.pk)
-        elif record.device_onboarding_status == Device.DeviceOnboardingStatus.ONBOARDING_RUNNING:
-            return format_html(
-                '<a href="{}" class="btn btn-primary tp-table-btn"">Go to Onboarding</a>',
-                reverse("onboarding:manual-client", kwargs={'device_id': record.pk}))
-=======
 
         is_manual = (record.onboarding_protocol == Device.OnboardingProtocol.MANUAL)
         is_client = (record.onboarding_protocol == Device.OnboardingProtocol.CLIENT)
         if is_manual or is_client:
             if record.device_onboarding_status == Device.DeviceOnboardingStatus.NOT_ONBOARDED:
                 return format_html(
-                    '<a href="onboarding/start/{}/" class="btn btn-success tp-onboarding-btn">Start Onboarding</a>',
-                    record.pk)
+                    '<a href="{}" class="btn btn-success tp-onboarding-btn">Start Onboarding</a>',
+                    reverse("onboarding:manual-client", kwargs={'device_id': record.pk}))
             elif record.device_onboarding_status == Device.DeviceOnboardingStatus.ONBOARDING_FAILED:
                 return format_html(
-                    '<a href="onboarding/retry/{}/" class="btn btn-warning tp-onboarding-btn">Retry Onboarding</a>',
-                    record.pk)
+                    '<a href="{}" class="btn btn-warning tp-onboarding-btn">Retry Onboarding</a>',
+                    reverse("onboarding:manual-client", kwargs={'device_id': record.pk}))
             elif record.device_onboarding_status == Device.DeviceOnboardingStatus.ONBOARDED:
                 return format_html(
                     '<a href="onboarding/revoke/{}/" class="btn btn-danger tp-onboarding-btn">Revoke Onboarding</a>',
-                    record.pk)
+                    reverse("onboarding:manual-client", kwargs={'device_id': record.pk}))
             elif record.device_onboarding_status == Device.DeviceOnboardingStatus.ONBOARDING_RUNNING:
                 return format_html(
-                    '<a href="onboarding/cancel/{}/" class="btn btn-danger tp-onboarding-btn">Cancel Onboarding</a>',
-                    record.pk)
+                    '<a href="{}" class="btn btn-danger tp-onboarding-btn">Cancel Onboarding</a>',
+                    reverse("onboarding:manual-client", kwargs={'device_id': record.pk}))
 
         is_brski = (record.onboarding_protocol == Device.OnboardingProtocol.BRSKI)
         is_fido = (record.onboarding_protocol == Device.OnboardingProtocol.FIDO)
@@ -146,7 +128,6 @@
                 return format_html(
                     '<a href="onboarding/cancel/{}/" class="btn btn-danger tp-onboarding-btn">Cancel Onboarding</a>',
                     record.pk)
->>>>>>> fd6308c6
 
     @staticmethod
     def render_details(record: Device) -> SafeString:
