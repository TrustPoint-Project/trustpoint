"""Module that contains all models corresponding to the PKI app."""


from __future__ import annotations

import abc
import logging
from ipaddress import IPv4Address, IPv4Network, IPv6Address, IPv6Network
from typing import TYPE_CHECKING

from cryptography import x509
from cryptography.exceptions import InvalidSignature
from cryptography.hazmat.primitives import hashes, serialization
from cryptography.hazmat.primitives.asymmetric import ec, ed448, ed25519, rsa
from cryptography.x509.extensions import ExtensionNotFound
from django.db import models, transaction
from django.utils.translation import gettext_lazy as _

from .issuing_ca import UnprotectedLocalIssuingCa
from .oid import CertificateExtensionOid, EllipticCurveOid, NameOid, PublicKeyAlgorithmOid, SignatureAlgorithmOid
from .serializer import CertificateCollectionSerializer, CertificateSerializer, PublicKeySerializer
from .validator.field import UniqueNameValidator

if TYPE_CHECKING:
    from typing import Union
    PrivateKey = Union[rsa.RSAPrivateKey, ec.EllipticCurvePrivateKey, ed448.Ed448PrivateKey, ed25519.Ed25519PrivateKey]
    PublicKey = Union[rsa.RSAPublicKey, ec.EllipticCurvePublicKey, ed448.Ed448PublicKey, ed25519.Ed25519PublicKey]

log = logging.getLogger('tp.pki')


class AttributeTypeAndValue(models.Model):
    """AttributeTypeAndValue Model.

    Used for subject entries as well as the GeneralNameDirectoryName entries within
    the SubjectAlternativeName and IssuerAlternativeName.

    See RFC5280 for more information.
    """
    class Meta:
        unique_together = ('oid', 'value')

    oid = models.CharField(max_length=256, editable=False, verbose_name='OID')
    value = models.CharField(max_length=16384, editable=False, verbose_name='Value')

    def __str__(self) -> str:
        try:
            name_oid = NameOid(self.oid).full_name
        except ValueError:
            name_oid = self.oid
        return f'{name_oid}={self.value}'

    @property
    def abbreviation(self) -> str:
        return NameOid(self.oid).abbreviation

    @property
    def verbose_name(self) -> str:
        return NameOid(self.oid).verbose_name


class GeneralNameRFC822Name(models.Model):
    """GeneralNameRFC822Name Model.

    Entries of either SubjectAlternativeNames or IssuerAlternativeNames.

    See RFC5280 for more information.
    """
    value = models.CharField(max_length=1024, editable=False, verbose_name='Value', unique=True)

    def __str__(self) -> str:
        return f'{self.value}'


class GeneralNameDNSName(models.Model):
    """GeneralNameDNSName Model.

    Entries of either SubjectAlternativeNames or IssuerAlternativeNames.

    See RFC5280 for more information.
    """
    value = models.CharField(max_length=1024, editable=False, verbose_name='Value', unique=True)

    def __str__(self) -> str:
        return f'{self.value}'


class GeneralNameDirectoryName(models.Model):
    """GeneralNameDirectoryName Model.

    Entries of either SubjectAlternativeNames or IssuerAlternativeNames.

    See RFC5280 for more information.
    """
    names = models.ManyToManyField(
        AttributeTypeAndValue,
        verbose_name=_('Name'),
        editable=False)

    def __str__(self) -> str:
        names = self.names.all()
        string = ''
        for name in names:
            string += f'{str(name)}, '

        return string[:-2]


class GeneralNameUniformResourceIdentifier(models.Model):
    """GeneralNameUniformResourceIdentifier Model.

    Entries of either SubjectAlternativeNames or IssuerAlternativeNames.

    See RFC5280 for more information.
    """
    value = models.CharField(max_length=16384, editable=False, verbose_name='Value', unique=True)

    def __str__(self) -> str:
        return f'{self.value}'


class GeneralNameIpAddress(models.Model):
    """GeneralNameIpAddress Model.

    Entries of either SubjectAlternativeNames or IssuerAlternativeNames.

    See RFC5280 for more information.
    """
    class Meta:
        unique_together = ('ip_type', 'value')

    class IpType(models.TextChoices):
        IPV4_ADDRESS = 'A4', _('IPv4 Address')
        IPV6_ADDRESS = 'A6', _('IPv6 Address')
        IPV4_NETWORK = 'N4', _('IPv4 Network')
        IPV6_NETWORK = 'N6', _('IPv6 Network')

    ip_type = models.CharField(max_length=2, choices=IpType, editable=False, verbose_name='IP Type')
    value = models.CharField(max_length=16384, editable=False, verbose_name='Value')

    def __str__(self) -> str:
        return f'{self.IpType(self.ip_type).label}:{self.value}'


class GeneralNameRegisteredId(models.Model):
    """GeneralNameRegisteredId Model.

    Entries of either SubjectAlternativeNames or IssuerAlternativeNames.

    See RFC5280 for more information.
    """
    value = models.CharField(max_length=256, editable=False, verbose_name='Value')

    def __str__(self) -> str:
        return f'{self.value}'


class GeneralNameOtherName(models.Model):
    """GeneralNameOtherName Model.

    Entries of either SubjectAlternativeNames or IssuerAlternativeNames.

    See RFC5280 for more information.
    """
    class Meta:
        unique_together = ('type_id', 'value')

    type_id = models.CharField(max_length=256, editable=False, verbose_name='OID')
    value = models.CharField(max_length=16384, editable=False, verbose_name='Value')

    def __str__(self) -> str:
        return f'OID: {self.type_id}, DER: {self.value[:10]}...'


class CertificateExtension:
    """Abstract Base Class of Extension Models.

    Due to a Metaclass conflict, this class is not derived from abc.ABC on purpose.
    # TODO: check if this can be rectified
    """

    @classmethod
    @abc.abstractmethod
    def save_from_crypto_extensions(cls, crypto_basic_constraints_extension: x509.Extension) \
            -> None | CertificateExtension:
        """Stores the extension in the database.

        Meant to be called within an atomic transaction while storing a certificate.

        Args:
            crypto_basic_constraints_extension (x509.CertificateExtension):
                The x509.Extension object that contains all extensions of the certificate.

        Returns:
            trustpoint.pki.models.CertificateExtension: The instance of the saved extension.
        """
        pass


class BasicConstraintsExtension(CertificateExtension, models.Model):
    """BasicConstraintsExtension Model.

    See RFC5280 for more information.
    """

    class Meta:
        unique_together = ('critical', 'ca', 'path_length_constraint')

    @property
    def extension_oid(self) -> str:
        return CertificateExtensionOid.BASIC_CONSTRAINTS.dotted_string
    extension_oid.fget.short_description = CertificateExtensionOid.get_short_description_str()

    critical = models.BooleanField(verbose_name=_('Critical'), editable=False)

    ca = models.BooleanField(verbose_name=_('CA'), editable=False)
    path_length_constraint = models.PositiveSmallIntegerField(
        verbose_name=_('Path Length Constraint'),
        editable=False,
        null=True,
        blank=True)

    def __str__(self) -> str:
        return (
            f'BasicConstraintsExtension(critical={self.critical}, '
            f'oid={self.extension_oid})')

    @classmethod
    def save_from_crypto_extensions(cls, crypto_basic_constraints_extension: x509.Extension) \
            -> None | BasicConstraintsExtension:
        """Stores the BasicConstraintsExtension in the database.

        Meant to be called within an atomic transaction while storing a certificate.

        Args:
            crypto_basic_constraints_extension (x509.CertificateExtension):
                The x509.Extension object that contains all extensions of the certificate.

        Returns:
            trustpoint.pki.models.BasicConstraintsExtension: The instance of the saved BasicConstraintsExtension.
        """

        try:
            existing_entry = BasicConstraintsExtension.objects.filter(
                critical=crypto_basic_constraints_extension.critical,
                ca=crypto_basic_constraints_extension.value.ca,
                path_length_constraint=crypto_basic_constraints_extension.value.path_length).first()
            if existing_entry:
                return existing_entry

            basic_constraints_extension = cls()
            basic_constraints_extension.critical = crypto_basic_constraints_extension.critical
            basic_constraints_extension.ca = crypto_basic_constraints_extension.value.ca
            basic_constraints_extension.path_length_constraint = crypto_basic_constraints_extension.value.path_length
            basic_constraints_extension.save()

            return basic_constraints_extension

        except ExtensionNotFound:
            return None


class KeyUsageExtension(CertificateExtension, models.Model):
    """KeyUsageExtension Model.

    See RFC5280 for more information.
    """
    class Meta:
        unique_together = (
            'digital_signature',
            'content_commitment',
            'key_encipherment',
            'data_encipherment',
            'key_agreement',
            'key_cert_sign',
            'crl_sign',
            'encipher_only',
            'decipher_only')

    @property
    def extension_oid(self) -> str:
        return CertificateExtensionOid.KEY_USAGE.dotted_string
    extension_oid.fget.short_description = CertificateExtensionOid.get_short_description_str()

    critical = models.BooleanField(verbose_name=_('Critical'), editable=False)

    digital_signature = models.BooleanField(verbose_name=_('Digital Signature'), default=False, editable=False)
    content_commitment = models.BooleanField(verbose_name=_('Content Commitment'), default=False, editable=False)
    key_encipherment = models.BooleanField(verbose_name=_('Key Encipherment'), default=False, editable=False)
    data_encipherment = models.BooleanField(verbose_name=_('Data Encipherment'), default=False, editable=False)
    key_agreement = models.BooleanField(verbose_name=_('Key Agreement'), default=False, editable=False)
    key_cert_sign = models.BooleanField(verbose_name=_('Key Cert Sign'), default=False, editable=False)
    crl_sign = models.BooleanField(verbose_name=_('CRL Sign'), default=False, editable=False)
    encipher_only = models.BooleanField(verbose_name=_('Encipher Only'), default=False, editable=False)
    decipher_only = models.BooleanField(verbose_name=_('Decipher Only'), default=False, editable=False)

    def __str__(self) -> str:
        return (
            f'KeyUsageExtension(critical={self.critical}, '
            f'oid={self.extension_oid})')

    @classmethod
    def save_from_crypto_extensions(cls, crypto_basic_constraints_extension: x509.Extension) \
            -> None | KeyUsageExtension:
        """Stores the KeyUsageExtension in the database.

        Meant to be called within an atomic transaction while storing a certificate.

        Args:
            crypto_basic_constraints_extension (x509.CertificateExtension):
                The x509.Extension object that contains all extensions of the certificate.

        Returns:
            trustpoint.pki.models.KeyUsageExtension: The instance of the saved KeyUsageExtension.
        """

        try:
            # noinspection PyProtectedMember
            existing_entry = KeyUsageExtension.objects.filter(
                critical=crypto_basic_constraints_extension.critical,
                digital_signature=crypto_basic_constraints_extension.value.digital_signature,
                content_commitment=crypto_basic_constraints_extension.value.content_commitment,
                key_encipherment=crypto_basic_constraints_extension.value.key_encipherment,
                data_encipherment=crypto_basic_constraints_extension.value.data_encipherment,
                key_agreement=crypto_basic_constraints_extension.value.key_agreement,
                key_cert_sign=crypto_basic_constraints_extension.value.key_cert_sign,
                crl_sign=crypto_basic_constraints_extension.value.crl_sign,
                encipher_only=crypto_basic_constraints_extension.value._encipher_only,
                decipher_only=crypto_basic_constraints_extension.value._decipher_only).first()
            if existing_entry:
                return existing_entry

            key_usage_extension = cls()
            key_usage_extension.critical = crypto_basic_constraints_extension.critical
            key_usage_extension.digital_signature = crypto_basic_constraints_extension.value.digital_signature
            key_usage_extension.content_commitment = crypto_basic_constraints_extension.value.content_commitment
            key_usage_extension.key_encipherment = crypto_basic_constraints_extension.value.key_encipherment
            key_usage_extension.data_encipherment = crypto_basic_constraints_extension.value.data_encipherment
            key_usage_extension.key_agreement = crypto_basic_constraints_extension.value.key_agreement
            key_usage_extension.key_cert_sign = crypto_basic_constraints_extension.value.key_cert_sign
            key_usage_extension.crl_sign = crypto_basic_constraints_extension.value.crl_sign
            # noinspection PyProtectedMember
            key_usage_extension.encipher_only = crypto_basic_constraints_extension.value._encipher_only
            # noinspection PyProtectedMember
            key_usage_extension.decipher_only = crypto_basic_constraints_extension.value._decipher_only
            key_usage_extension.save()
            return key_usage_extension

        except ExtensionNotFound:
            return None


class AlternativeNameExtensionModel(models.Model):
    """AlternativeNameExtensionModel Model.

    See RFC5280 for more information.
    """

    _alternative_name_extension_type: str

    critical = models.BooleanField(verbose_name=_('Critical'), editable=False)

    @property
    def extension_oid(self) -> str:
        raise NotImplementedError('This base class (AlternativeNameExtensionModel) does not have an extension_oid.')

    extension_oid.fget.short_description = CertificateExtensionOid.get_short_description_str()

    rfc822_names = models.ManyToManyField(
        to=GeneralNameRFC822Name,
        verbose_name=_('RFC822 Names'),
        related_name='issuer_alternative_names')

    dns_names = models.ManyToManyField(
        GeneralNameDNSName,
        verbose_name=_('DNS Names'),
        related_name='issuer_alternative_names')

    directory_names = models.ManyToManyField(
        GeneralNameDirectoryName,
        verbose_name=_('Directory Names'),
        related_name='issuer_alternative_names')

    uniform_resource_identifiers = models.ManyToManyField(
        GeneralNameUniformResourceIdentifier,
        verbose_name=_('Uniform Resource Identifiers'),
        related_name='issuer_alternative_names')

    ip_addresses = models.ManyToManyField(
        GeneralNameIpAddress,
        verbose_name=_('IP Addresses'),
        related_name='issuer_alternative_names')

    registered_ids = models.ManyToManyField(
        GeneralNameRegisteredId,
        verbose_name=_('Registered IDs'),
        related_name='issuer_alternative_names')

    other_names = models.ManyToManyField(
        GeneralNameOtherName,
        verbose_name=_('Other Names'),
        related_name='issuer_alternative_names')

    @staticmethod
    def _save_rfc822_name(entry: x509.RFC822Name, alt_name_ext: AlternativeNameExtensionModel) -> None:
        existing_entry = GeneralNameRFC822Name.objects.filter(value=entry.value).first()
        if existing_entry:
            alt_name_ext.rfc822_names.add(existing_entry)
        else:
            rfc822_name = GeneralNameRFC822Name(value=entry.value)
            rfc822_name.save()
            alt_name_ext.rfc822_names.add(rfc822_name)
        alt_name_ext.save()

    @staticmethod
    def _save_dns_name(entry: x509.DNSName, alt_name_ext: AlternativeNameExtensionModel) -> None:
        existing_entry = GeneralNameDNSName.objects.filter(value=entry.value).first()
        if existing_entry:
            alt_name_ext.dns_names.add(existing_entry)
        else:
            dns_name = GeneralNameDNSName(value=entry.value)
            dns_name.save()
            alt_name_ext.dns_names.add(dns_name)
        alt_name_ext.save()

    @staticmethod
    def _save_ip_address(entry: x509.IPAddress, alt_name_ext: AlternativeNameExtensionModel) -> None:
        if isinstance(entry.value, IPv4Address):
            ip_type = GeneralNameIpAddress.IpType.IPV4_ADDRESS
        elif isinstance(entry.value, IPv6Address):
            ip_type = GeneralNameIpAddress.IpType.IPV6_ADDRESS
        elif isinstance(entry.value, IPv4Network):
            ip_type = GeneralNameIpAddress.IpType.IPV4_NETWORK
        elif isinstance(entry.value, IPv6Network):
            ip_type = GeneralNameIpAddress.IpType.IPV6_NETWORK
        else:
            raise ValueError(f'Unknown IP address type: {type(entry.value).__name__}.')

        existing_entry = GeneralNameIpAddress.objects.filter(ip_type=ip_type, value=entry.value).first()
        if existing_entry:
            alt_name_ext.ip_addresses.add(existing_entry)
        else:
            ip_address = GeneralNameIpAddress(ip_type=ip_type, value=entry.value)
            ip_address.save()
            alt_name_ext.ip_addresses.add(ip_address)
        alt_name_ext.save()

    @staticmethod
    def _save_uri(entry: x509.UniformResourceIdentifier, alt_name_ext: AlternativeNameExtensionModel) -> None:
        existing_entry = GeneralNameUniformResourceIdentifier.objects.filter(value=entry.value).first()
        if existing_entry:
            alt_name_ext.uniform_resource_identifiers.add(existing_entry)
        else:
            uri = GeneralNameUniformResourceIdentifier(value=entry.value)
            uri.save()
            alt_name_ext.uniform_resource_identifiers.add(uri)
        alt_name_ext.save()

    @staticmethod
    def _save_registered_id(entry: x509.RegisteredID, alt_name_ext: AlternativeNameExtensionModel) -> None:
        existing_entry = GeneralNameRegisteredId.objects.filter(value=entry.value.dotted_string).first()
        if existing_entry:
            alt_name_ext.registered_ids.add(existing_entry)
        else:
            registered_id = GeneralNameRegisteredId(value=entry.value.dotted_string)
            registered_id.save()
            alt_name_ext.registered_ids.add(registered_id)
        alt_name_ext.save()

    @staticmethod
    def _save_other_name(entry: x509.OtherName, alt_name_ext: AlternativeNameExtensionModel) -> None:
        type_id = entry.type_id.dotted_string
        value = entry.value.hex().upper()
        existing_entry = GeneralNameOtherName.objects.filter(type_id=type_id, value=value).first()
        if existing_entry:
            alt_name_ext.other_names.add(existing_entry)
        else:
            other_name = GeneralNameOtherName(
                type_id=type_id,
                value=value
            )
            other_name.save()
            alt_name_ext.other_names.add(other_name)
        alt_name_ext.save()

    @staticmethod
    def _save_directory_name(entry: x509.DirectoryName, alt_name_ext: AlternativeNameExtensionModel) -> None:
        directory_name = GeneralNameDirectoryName()
        directory_name.save()

        alt_name_ext.directory_names.add(directory_name)
        alt_name_ext.save()

        for name in entry.value:
            existing_entry = AttributeTypeAndValue.objects.filter(oid=name.oid.dotted_string, value=name.value).first()
            if existing_entry:
                directory_name.names.add(existing_entry)
            else:
                attr_type_and_val = AttributeTypeAndValue(oid=name.oid.dotted_string, value=name.value)
                attr_type_and_val.save()
                directory_name.names.add(attr_type_and_val)

        directory_name.save()

    @classmethod
    def save_crypto_extensions(
            cls,
            alt_name_ext: SubjectAlternativeNameExtension | IssuerAlternativeNameExtension,
            crypto_basic_constraints_extension: x509.Extension) \
            -> None | AlternativeNameExtensionModel:
        """Stores the AlternativeNameExtensionModel in the database.

        Meant to be called within an atomic transaction while storing a certificate.

        Args:
            alt_name_ext (SubjectAlternativeNameExtension | IssuerAlternativeNameExtension):
                The SubjectAlternativeNameExtension or IssuerAlternativeNameExtension instance to be saved.

            crypto_basic_constraints_extension (x509.CertificateExtension):
                The x509.Extension object that contains all extensions of the certificate.

        Returns:
            trustpoint.pki.models.AlternativeNameExtensionModel:
                The instance of the saved AlternativeNameExtensionModel.
        """

        for entry in crypto_basic_constraints_extension.value:

            if isinstance(entry, x509.RFC822Name):
                cls._save_rfc822_name(entry=entry, alt_name_ext=alt_name_ext)
            if isinstance(entry, x509.DNSName):
                cls._save_dns_name(entry=entry, alt_name_ext=alt_name_ext)
            elif isinstance(entry, x509.IPAddress):
                cls._save_ip_address(entry=entry, alt_name_ext=alt_name_ext)
            elif isinstance(entry, x509.DirectoryName):
                cls._save_directory_name(entry=entry, alt_name_ext=alt_name_ext)
            elif isinstance(entry, x509.UniformResourceIdentifier):
                cls._save_uri(entry=entry, alt_name_ext=alt_name_ext)
            elif isinstance(entry, x509.RegisteredID):
                cls._save_registered_id(entry=entry, alt_name_ext=alt_name_ext)
            elif isinstance(entry, x509.OtherName):
                cls._save_other_name(entry=entry, alt_name_ext=alt_name_ext)

        return alt_name_ext

    def __str__(self) -> str:
        return (
            f'{self._alternative_name_extension_type.capitalize()}AlternativeNameExtension(critical={self.critical}, '
            f'oid={self.extension_oid})')


class IssuerAlternativeNameExtension(CertificateExtension, AlternativeNameExtensionModel):
    """IssuerAlternativeNameExtension Model.

    See RFC5280 for more information.
    """

    _alternative_name_extension_type = 'issuer'

    @property
    def extension_oid(self) -> str:
        return CertificateExtensionOid.ISSUER_ALTERNATIVE_NAME.dotted_string
    extension_oid.fget.short_description = CertificateExtensionOid.get_short_description_str()

    @classmethod
    def save_from_crypto_extensions(cls, crypto_basic_constraints_extension: x509.Extension) \
            -> None | IssuerAlternativeNameExtension:
        """Stores the IssuerAlternativeNameExtension in the database.

        Meant to be called within an atomic transaction while storing a certificate.

        Args:
            crypto_basic_constraints_extension (x509.CertificateExtension):
                The x509.Extension object that contains all extensions of the certificate.

        Returns:
            trustpoint.pki.models.IssuerAlternativeNameExtension:
            The instance of the saved IssuerAlternativeNameExtension.
        """

        try:
            alt_name_ext = IssuerAlternativeNameExtension(critical=crypto_basic_constraints_extension.critical)
            alt_name_ext.save()

            return super(IssuerAlternativeNameExtension, cls).save_crypto_extensions(
                alt_name_ext=alt_name_ext,
                crypto_basic_constraints_extension=crypto_basic_constraints_extension)

        except ExtensionNotFound:
            return None


class SubjectAlternativeNameExtension(CertificateExtension, AlternativeNameExtensionModel):
    """SubjectAlternativeNameExtension Model.

    See RFC5280 for more information.
    """

    _alternative_name_extension_type = 'subject'

    @property
    def extension_oid(self) -> str:
        return CertificateExtensionOid.SUBJECT_ALTERNATIVE_NAME.dotted_string
    extension_oid.fget.short_description = CertificateExtensionOid.get_short_description_str()

    @classmethod
    def save_from_crypto_extensions(cls, crypto_basic_constraints_extension: x509.Extension) \
            -> None | SubjectAlternativeNameExtension:
        """Stores the SubjectAlternativeNameExtension in the database.

        Meant to be called within an atomic transaction while storing a certificate.

        Args:
            crypto_basic_constraints_extension (x509.CertificateExtension):
                The x509.Extension object that contains all extensions of the certificate.

        Returns:
            trustpoint.pki.models.SubjectAlternativeNameExtension:
            The instance of the saved SubjectAlternativeNameExtension.
        """

        try:
            alt_name_ext = SubjectAlternativeNameExtension(critical=crypto_basic_constraints_extension.critical)
            alt_name_ext.save()

            return super(SubjectAlternativeNameExtension, cls).save_crypto_extensions(
                alt_name_ext=alt_name_ext,
                crypto_basic_constraints_extension=crypto_basic_constraints_extension)

        except ExtensionNotFound:
            return None

# class AuthorityKeyIdentifierExtension(CertificateExtension, models.Model):
#     pass
#
#
# class SubjectKeyIdentifierExtension(CertificateExtension, models.Model):
#     pass
#
#
# class ExtendedKeyUsageExtension(CertificateExtension, models.Model):
#     pass
#
#
# class NameConstraintsExtension(CertificateExtension, models.Model):
#     pass
#
#
# class CrlDistributionPointsExtension(CertificateExtension, models.Model):
#     pass
#
#
# class CertificatePoliciesExtension(CertificateExtension, models.Model):
#     pass
#
#
# class AuthorityInformationAccessExtension(CertificateExtension, models.Model):
#     pass
#
#
# class SubjectInformationAccessExtension(CertificateExtension, models.Model):
#     pass
#
#
# class InhibitAnyPolicyExtension(CertificateExtension, models.Model):
#     pass
#
#
# class OcspNoCheckExtension(CertificateExtension, models.Model):
#     pass
#
#
# class TlsFeatureExtension(CertificateExtension, models.Model):
#     pass
#
#
# class CrlNumberExtension(CertificateExtension, models.Model):
#     pass
#
#
# class DeltaCrlIndicatorExtension(CertificateExtension, models.Model):
#     pass
#
#
# class PrecertSignedCertificateTimestampsExtension(CertificateExtension, models.Model):
#     pass
#
#
# class PrecertPoisonExtension(CertificateExtension, models.Model):
#     pass
#
#
# class SignedCertificateTimestampsExtension(CertificateExtension, models.Model):
#     pass
#
#
# class PolicyConstraintsExtension(CertificateExtension, models.Model):
#     pass
#
#
# class FreshestCrlExtension(CertificateExtension, models.Model):
#     pass
#
#
# class IssuingDistributionPointsExtension(CertificateExtension, models.Model):
#     pass
#
#
# class PolicyMappingsExtension(CertificateExtension, models.Model):
#     pass
#
#
# class SubjectDirectoryAttributesExtension(CertificateExtension, models.Model):
#     pass
#
#
# class MsCertificateTemplateExtension(CertificateExtension, models.Model):
#     pass

class ReasonCode(models.TextChoices):
    """Revocation reasons per RFC 5280"""
    UNSPECIFIED = 'unspecified', _('Unspecified')
    KEY_COMPROMISE = 'keyCompromise', _('Key Compromise')
    CA_COMPROMISE = 'cACompromise', _('CA Compromise')
    AFFILIATION_CHANGED = 'affiliationChanged', _('Affiliation Changed')
    SUPERSEDED = 'superseded', _('Superseded')
    CESSATION = 'cessationOfOperation', _('Cessation of Operation')
    CERTIFICATE_HOLD = 'certificateHold', _('Certificate Hold')
    PRIVILEGE_WITHDRAWN = 'privilegeWithdrawn', _('Privilege Withdrawn')
    AA_COMPROMISE = 'aACompromise', _('AA Compromise')
    REMOVE_FROM_CRL = 'removeFromCRL', _('Remove from CRL')


class CertificateModel(models.Model):
    """X509 Certificate Model.

    See RFC5280 for more information.
    """

    # ------------------------------------ Reference Counter for delete operations  ------------------------------------

    # TODO

    # ------------------------------------------------- Django Choices -------------------------------------------------

    class CertificateStatus(models.TextChoices):
        OK = 'O', _('OK')
        REVOKED = 'R', _('Revoked')
        # EXPIRED = 'E', _('Expired')
        # NOT_YET_VALID = 'N', _('Not Yet Valid')

    class Version(models.IntegerChoices):
        """X509 RFC 5280 - Certificate Version."""
        # We only allow version 3 or later if any are available in the future.
        V3 = 2, _('Version 3')

    SignatureAlgorithmOidChoices = models.TextChoices(
        'SIGNATURE_ALGORITHM_OID', [(x.dotted_string, x.dotted_string) for x in SignatureAlgorithmOid])

    PublicKeyAlgorithmOidChoices = models.TextChoices(
        'PUBLIC_KEY_ALGORITHM_OID', [(x.dotted_string, x.dotted_string) for x in PublicKeyAlgorithmOid]
    )

    PublicKeyEcCurveOidChoices = models.TextChoices(
        'PUBLIC_KEY_EC_CURVE_OID', [(x.dotted_string, x.dotted_string) for x in EllipticCurveOid]
    )

    # ----------------------------------------------- Custom Data Fields -----------------------------------------------

    certificate_status = models.CharField(verbose_name=_('Status'), max_length=2, choices=CertificateStatus,
                                          editable=False, default=CertificateStatus.OK)

    revocation_reason = models.CharField(
        verbose_name=_('Revocation reason'),
        max_length=30,
        choices=ReasonCode,
        editable=True,
        default=ReasonCode.UNSPECIFIED)

    # TODO: This is kind of a hack.
    # TODO: This information is already available through the subject relation
    # TODO: Property would not be sortable.
    # TODO: We may want to resolve this later by modifying the queryset within the view
    common_name = models.CharField(
        verbose_name=_('Common Name'),
        max_length=256,
        default=''
    )
    sha256_fingerprint = models.CharField(verbose_name=_('Fingerprint (SHA256)'), max_length=256, editable=False)

    # ------------------------------------------ Certificate Fields (Header) -------------------------------------------

    # OID of the signature algorithm -> dotted_string in DB
    signature_algorithm_oid = models.CharField(
        _('Signature Algorithm OID'),
        max_length=256,
        editable=False,
        choices=SignatureAlgorithmOidChoices)

    # Name of the signature algorithm
    @property
    def signature_algorithm(self) -> str:
        return SignatureAlgorithmOid(self.signature_algorithm_oid).verbose_name
    signature_algorithm.fget.short_description = _('Signature Algorithm')

    # Padding scheme if RSA is used, otherwise None
    @property
    def signature_algorithm_padding_scheme(self) -> str:
        return SignatureAlgorithmOid(self.signature_algorithm_oid).padding_scheme.verbose_name
    signature_algorithm_padding_scheme.fget.short_description = _('Signature Padding Scheme')

    # The DER encoded signature value as hex string. Without prefix, all uppercase, no whitespace / trimmed.
    signature_value = models.CharField(verbose_name=_('Signature Value'), max_length=65536, editable=False)

    # ------------------------------------------ TBSCertificate Fields (Body) ------------------------------------------
    # order of fields, attributes and choices follows RFC5280

    # X.509 Certificate Version (RFC5280)
    version = models.PositiveSmallIntegerField(verbose_name=_('Version'), choices=Version, editable=False)

    # X.509 Certificate Serial Number (RFC5280)
    # This is not part of the subject. It is the serial number of the certificate itself.
    serial_number = models.CharField(verbose_name=_('Serial Number'), max_length=256, editable=False)

    issuer_references = models.ManyToManyField(
        'self',
        verbose_name=_('Issuers'),
        symmetrical=False,
        related_name='issued_certificate_references')

    issuer = models.ManyToManyField(
        AttributeTypeAndValue,
        verbose_name=_('Issuer'),
        related_name='issuer',
        editable=False)

    # The DER encoded issuer as hex string. Without prefix, all uppercase, no whitespace / trimmed.
    issuer_public_bytes = models.CharField(verbose_name=_('Issuer Public Bytes'), max_length=2048, editable=False)

    # The validity entries use datetime objects with UTC timezone.
    not_valid_before = models.DateTimeField(verbose_name=_('Not Valid Before (UTC)'), editable=False)
    not_valid_after = models.DateTimeField(verbose_name=_('Not Valid After (UTC)'), editable=False)

    # Stored as a set of AttributeTypeAndValue objects directly.
    # Hence, looses some information if for example multiple rdns structures were used.
    # However, this suffices for our use-case.
    # Do not use these to compare certificate subjects. Use issuer_public_bytes for this.
    subject = models.ManyToManyField(
        AttributeTypeAndValue,
        verbose_name=_('Subject'),
        related_name='subject',
        editable=False)

    # The DER encoded subject as hex string. Without prefix, all uppercase, no whitespace / trimmed.
    subject_public_bytes = models.CharField(verbose_name=_('Subject Public Bytes'), max_length=2048, editable=False)

    # Subject Public Key Info - Algorithm OID
    spki_algorithm_oid = models.CharField(
        _('Public Key Algorithm OID'),
        max_length=256,
        editable=False,
        choices=PublicKeyAlgorithmOidChoices)

    # Subject Public Key Info - Algorithm Name
    spki_algorithm = models.CharField(
        verbose_name=_('Public Key Algorithm'),
        max_length=256,
        editable=False)

    # Subject Public Key Info - Key Size
    spki_key_size = models.PositiveIntegerField(_('Public Key Size'), editable=False)

    # Subject Public Key Info - Curve OID if ECC, None otherwise
    spki_ec_curve_oid = models.CharField(
        verbose_name=_('Public Key Curve OID (ECC)'),
        max_length=256,
        editable=False,
        choices=PublicKeyEcCurveOidChoices,
        default=EllipticCurveOid.NONE.dotted_string)

    # Subject Public Key Info - Curve Name if ECC, None otherwise
    spki_ec_curve = models.CharField(
        verbose_name=_('Public Key Curve (ECC)'),
        max_length=256,
        editable=False,
        default=EllipticCurveOid.NONE.name)

    # ---------------------------------------------------- Raw Data ----------------------------------------------------

    cert_pem = models.CharField(verbose_name=_('Certificate (PEM)'), max_length=65536, editable=False, unique=True)
    public_key_pem = models.CharField(verbose_name=_('Public Key (PEM, SPKI)'), max_length=65536, editable=False)

    # ------------------------------------------ Trustpoint Creation Data ------------------------------------------

    added_at = models.DateTimeField(verbose_name=_('Added at'), auto_now_add=True)

    # --------------------------------------------- Data Retrieval Methods ---------------------------------------------

    def get_certificate_serializer(self) -> CertificateSerializer:
        return CertificateSerializer(self.cert_pem)

    def get_public_key_serializer(self) -> PublicKeySerializer:
        return PublicKeySerializer(self.public_key_pem)

    # TODO: check order of chains
    def get_certificate_chains(self, include_self: bool = True) -> list[list[CertificateModel]]:
        if self.is_root_ca:
            if include_self:
                return [[self]]
            else:
                return [[]]

        cert_chains = []
        for issuer_reference in self.issuer_references.all():
            cert_chains.extend(issuer_reference.get_certificate_chains())

        if include_self:
            for cert_chain in cert_chains:
                cert_chain.append(self)

        return cert_chains

    # TODO: check order of chains
    def get_certificate_chain_serializers(self, include_self: bool = True) -> list[CertificateCollectionSerializer]:
        certificate_chain_serializers = []
        for cert_chain in self.get_certificate_chains(include_self=include_self):
            certificate_chain_serializers.append(CertificateCollectionSerializer(
                [cert.get_certificate_serializer().as_crypto() for cert in cert_chain]))
        return certificate_chain_serializers

    # --------------------------------------------------- Extensions ---------------------------------------------------
    # order of extensions follows RFC5280

    key_usage_extension = models.ForeignKey(
        verbose_name=CertificateExtensionOid.KEY_USAGE.verbose_name,
        to=KeyUsageExtension,
        related_name='certificates',
        editable=False,
        null=True,
        blank=True,
        on_delete=models.CASCADE)

    subject_alternative_name_extension = models.ForeignKey(
        verbose_name=CertificateExtensionOid.SUBJECT_ALTERNATIVE_NAME.verbose_name,
        to=SubjectAlternativeNameExtension,
        related_name='certificates',
        editable=False,
        null=True,
        blank=True,
        on_delete=models.CASCADE
    )

    issuer_alternative_name_extension = models.ForeignKey(
        verbose_name=CertificateExtensionOid.ISSUER_ALTERNATIVE_NAME.verbose_name,
        to=IssuerAlternativeNameExtension,
        related_name='certificates',
        editable=False,
        null=True,
        blank=True,
        on_delete=models.CASCADE
    )

    basic_constraints_extension = models.ForeignKey(
        verbose_name=CertificateExtensionOid.BASIC_CONSTRAINTS.verbose_name,
        to=BasicConstraintsExtension,
        related_name='certificates',
        editable=False,
        null=True,
        blank=True,
        on_delete=models.CASCADE)

    # ext_authority_key_id = None
    # ext_subject_key_id = None
    # ext_certificate_policies = None
    # ext_policy_mappings = None
    # ext_subject_alternative_name = None
    # ext_issuer_alternative_name = None
    # ext_subject_directory_attributes = None
    # ext_name_constraints = None
    # ext_policy_constraints = None
    # ext_extended_key_usage = None
    # ext_crl_distribution_points = None
    # ext_inhibit_any_policy = None
    # ext_freshest_crl = None

    # Private Internet Access
    # ext_authority_information_access = None
    # ext_subject_information_access = None

    # --------------------------------------------------- Properties ---------------------------------------------------

    @property
    def is_cross_signed(self) -> bool:
        if len(self.issuer_references.all()) > 1:
            return True
        return False

    @property
    def is_self_signed(self) -> bool:
        if len(self.issuer_references.all()) == 1 and self.issuer_references.first() == self:
            return True
        return False

    @property
    def is_ca(self) -> bool:
        if self.basic_constraints_extension and self.basic_constraints_extension.ca:
            return True
        return False

    @property
    def is_root_ca(self) -> bool:
        if self.is_self_signed and self.is_ca:
            return True
        return False

    @property
    def is_end_entity(self) -> bool:
        return not self.is_ca

    def __str__(self) -> str:
        return f'Certificate(CN={self.common_name})'

    @classmethod
    def _get_cert_by_sha256_fingerprint(cls, sha256_fingerprint: str) -> None | CertificateModel:
        sha256_fingerprint = sha256_fingerprint.upper()
        return cls.objects.filter(sha256_fingerprint=sha256_fingerprint).first()

    @staticmethod
    def _get_subject(cert: x509.Certificate) -> list[tuple[str, str]]:
        subject = []
        for rdn in cert.subject.rdns:
            for attr_type_and_value in rdn:
                subject.append(
                    (attr_type_and_value.oid.dotted_string, attr_type_and_value.value)
                )
        return subject

    @staticmethod
    def _get_issuer(cert: x509.Certificate) -> list[tuple[str, str]]:
        issuer = []
        for rdn in cert.issuer.rdns:
            for attr_type_and_value in rdn:
                issuer.append(
                    (attr_type_and_value.oid.dotted_string, attr_type_and_value.value)
                )
        return issuer

    @staticmethod
    def _get_spki_info(cert: x509.Certificate) -> tuple[PublicKeyAlgorithmOid, int, EllipticCurveOid]:
        if isinstance(cert.public_key(), rsa.RSAPublicKey):
            spki_algorithm_oid = PublicKeyAlgorithmOid.RSA
            spki_ec_curve_oid = EllipticCurveOid.NONE
        elif isinstance(cert.public_key(), ec.EllipticCurvePublicKey):
            spki_algorithm_oid = PublicKeyAlgorithmOid.ECC
            spki_ec_curve_oid = EllipticCurveOid[cert.public_key().curve.name.upper()]
        else:
            raise ValueError('Subject Public Key Info contains an unsupported key type.')

        return spki_algorithm_oid, cert.public_key().key_size, spki_ec_curve_oid

    # ---------------------------------------------- Private save methods ----------------------------------------------

    def _save(self, *args, **kwargs) -> None:
        return super().save(*args, **kwargs)

    @classmethod
    def _save_certificate(cls, certificate: x509.Certificate, exist_ok: bool = False) -> 'CertificateModel':

        # ------------------------------------------------ Exist Checks ------------------------------------------------

        # Handles the case in which the certificate is already stored in the database
        cert_in_db = cls._get_cert_by_sha256_fingerprint(certificate.fingerprint(algorithm=hashes.SHA256()).hex())
        if cert_in_db and exist_ok:
            return cert_in_db
        if cert_in_db and not exist_ok:
            log.error(f'Attempted to save certificate {cert_in_db.common_name} already stored in the database.')
            raise ValueError('Certificate already stored in the database.')

        # --------------------------------------------- Custom Data Fields ---------------------------------------------

        sha256_fingerprint = certificate.fingerprint(algorithm=hashes.SHA256()).hex().upper()

        # ---------------------------------------- Certificate Fields (Header) -----------------------------------------

        signature_algorithm_oid = certificate.signature_algorithm_oid.dotted_string
        signature_value = certificate.signature.hex().upper()

        # ---------------------------------------- TBSCertificate Fields (Body) ----------------------------------------

        version = certificate.version.value
        serial_number = hex(certificate.serial_number)[2:].upper()

        issuer = cls._get_issuer(certificate)
        issuer_public_bytes = certificate.issuer.public_bytes().hex().upper()

        not_valid_before = certificate.not_valid_before_utc
        not_valid_after = certificate.not_valid_after_utc

        subject = cls._get_subject(certificate)
        subject_public_bytes = certificate.subject.public_bytes().hex().upper()

        spki_algorithm_oid, spki_key_size, spki_ec_curve_oid = cls._get_spki_info(certificate)

        # -------------------------------------------------- Raw Data --------------------------------------------------

        cert_pem = certificate.public_bytes(encoding=serialization.Encoding.PEM).decode()

        public_key_pem = certificate.public_key().public_bytes(
            encoding=serialization.Encoding.PEM,
            format=serialization.PublicFormat.SubjectPublicKeyInfo).decode()

        # ----------------------------------------- Certificate Model Instance -----------------------------------------

        cert_model = CertificateModel(
            sha256_fingerprint=sha256_fingerprint,
            signature_algorithm_oid=signature_algorithm_oid,
            signature_value=signature_value,
            version=version,
            serial_number=serial_number,
            issuer_public_bytes=issuer_public_bytes,
            not_valid_before=not_valid_before,
            not_valid_after=not_valid_after,
            subject_public_bytes=subject_public_bytes,
            spki_algorithm_oid=spki_algorithm_oid.dotted_string,
            spki_algorithm=spki_algorithm_oid.name,
            spki_key_size=spki_key_size,
            spki_ec_curve_oid=spki_ec_curve_oid.dotted_string,
            spki_ec_curve=spki_ec_curve_oid.verbose_name,
            cert_pem=cert_pem,
            public_key_pem=public_key_pem,
        )

        # --------------------------------------------- Store in DataBase ----------------------------------------------

        return cls._atomic_save(cert_model=cert_model, certificate=certificate, subject=subject, issuer=issuer)

    # TODO: remove code duplication
    @staticmethod
    def _save_subject(cert_model: CertificateModel, subject: list[tuple[str, str]]) -> None:
        for entry in subject:
            oid, value = entry
            existing_attr_type_and_val = AttributeTypeAndValue.objects.filter(oid=oid, value=value).first()
            if existing_attr_type_and_val:
                cert_model.subject.add(existing_attr_type_and_val)
            else:
                attr_type_and_val = AttributeTypeAndValue(oid=oid, value=value)
                attr_type_and_val.save()
                cert_model.subject.add(attr_type_and_val)

    @staticmethod
    def _save_issuer(cert_model: CertificateModel, issuer: list[tuple[str, str]]) -> None:
        for entry in issuer:
            oid, value = entry
            existing_attr_type_and_val = AttributeTypeAndValue.objects.filter(oid=oid, value=value).first()
            if existing_attr_type_and_val:
                cert_model.issuer.add(existing_attr_type_and_val)
            else:
                attr_type_and_val = AttributeTypeAndValue(oid=oid, value=value)
                attr_type_and_val.save()
                cert_model.issuer.add(attr_type_and_val)

    @staticmethod
    def _save_extensions(cert_model: CertificateModel, cert: x509.Certificate) -> None:
        for extension in cert.extensions:
            if isinstance(extension.value, x509.BasicConstraints):
                cert_model.basic_constraints_extension = \
                    BasicConstraintsExtension.save_from_crypto_extensions(extension)
            elif isinstance(extension.value, x509.KeyUsage):
                cert_model.key_usage_extension = \
                    KeyUsageExtension.save_from_crypto_extensions(extension)
            elif isinstance(extension.value, x509.IssuerAlternativeName):
                cert_model.issuer_alternative_name_extension = \
                    IssuerAlternativeNameExtension.save_from_crypto_extensions(extension)
            elif isinstance(extension.value, x509.SubjectAlternativeName):
                cert_model.subject_alternative_name_extension = \
                    SubjectAlternativeNameExtension.save_from_crypto_extensions(extension)

    @classmethod
    @transaction.atomic
    def _atomic_save(
            cls,
            cert_model: CertificateModel,
            certificate: x509.Certificate,
            subject: list[tuple[str, str]],
            issuer: list[tuple[str, str]]) -> 'CertificateModel':

        cert_model._save()
        for oid, value in subject:
            if oid == NameOid.COMMON_NAME.dotted_string:
                cert_model.common_name = value
        cls._save_subject(cert_model, subject)
        cls._save_issuer(cert_model, issuer)

        cls._save_extensions(cert_model, certificate)
        cert_model._save()  # noqa: SLF001

        # ------------------------------------------ Adding issuer references ------------------------------------------

        issuer_candidates = cls.objects.filter(subject_public_bytes=cert_model.issuer_public_bytes)

        for issuer_candidate in issuer_candidates:
            try:
                certificate.verify_directly_issued_by(
                    issuer_candidate.get_certificate_serializer().as_crypto())
                cert_model.issuer_references.add(issuer_candidate)
                if hasattr(issuer_candidate, 'issuing_ca_model'):
                    issuer_candidate.issuing_ca_model.increment_issued_certificates_count()
            except (ValueError, TypeError, InvalidSignature):
                pass

        # ------------------------------------ Adding issuer references on children ------------------------------------

        issued_candidates = cls.objects.filter(issuer_public_bytes=cert_model.subject_public_bytes)

        for issued_candidate in issued_candidates:
            try:
                issued_candidate.get_certificate_serializer().as_crypto().verify_directly_issued_by(certificate)
                issued_candidate.issuer_references.add(cert_model)
            except (ValueError, TypeError, InvalidSignature):
                pass

        log.info(f'Saved certificate {cert_model.common_name} in the database.')
        return cert_model

    # ---------------------------------------------- Public save methods -----------------------------------------------

    def save(self, *args, **kwargs) -> None:
        """Save method must not be called directly to protect the integrity.

        This method makes sure, save() is not called by mistake.

        Raises:
            NotImplementedError
        """

        raise NotImplementedError(
            '.save() must not be called directly on a Certificate instance to protect the integrity of the database. '
            'Use .save_certificate() or .save_certificate_and_key() passing the required cryptography objects.'
        )

    @classmethod
    def save_certificate(cls, certificate: x509.Certificate, exist_ok: bool = False) -> CertificateModel:
        """Store the certificate in the database.

        Returns:
            trustpoint.pki.models.Certificate: The certificate object that has just been saved.
        """
        return cls._save_certificate(certificate=certificate, exist_ok=exist_ok)

    @transaction.atomic
    def revoke(self, revocation_reason: ReasonCode) -> None:
        """Revokes the certificate."""
        self.certificate_status = self.CertificateStatus.REVOKED
        self.revocation_reason = revocation_reason
        qs = self.issuer_references.all()
        if qs:
            for entry in qs:
                issuing_ca = entry.issuing_ca_model
                rc = RevokedCertificate(cert=self)
                rc.issuing_ca = issuing_ca
                rc.save()
            self._save()
            if issuing_ca.auto_crl:
                issuing_ca.get_issuing_ca().generate_crl()

    def remove_private_key(self):
        self.private_key = None
        self._save()

# ------------------------------------------------- Issuing CA Models --------------------------------------------------

class IssuingCaModel(models.Model):
    """Issuing CA model."""

    unique_name = models.CharField(
        verbose_name=f'Unique Name',
        max_length=100,
        validators=[UniqueNameValidator()],
        unique=True,
        editable=False
    )

    root_ca_certificate = models.ForeignKey(
        to=CertificateModel,
        verbose_name=_('Root CA Certificate'),
        on_delete=models.DO_NOTHING,
        related_name='root_ca_certificate',
        editable=False
    )

    intermediate_ca_certificates = models.ManyToManyField(
        to=CertificateModel,
        verbose_name=_('Intermediate CA Certificates'),
        through='CertificateChainOrderModel')

    issuing_ca_certificate = models.OneToOneField(
        to=CertificateModel,
        verbose_name=_('Issuing CA Certificate'),
        on_delete=models.DO_NOTHING,
        related_name='issuing_ca_model',
        editable=False)

    private_key_pem = models.CharField(
        verbose_name=_('Private Key (PEM)'),
        max_length=65536,
        editable=False,
        null=True,
        blank=True,
        unique=True)

    added_at = models.DateTimeField(verbose_name=_('Added at'), auto_now_add=True)

    # TODO: pkcs11_private_key_access -> Foreignkey

    # TODO: remote_ca_config -> ForeignKey

    auto_crl = models.BooleanField(default=True, verbose_name='Generate CRL upon certificate revocation.')

    next_crl_generation_time = models.IntegerField(default=(24*60))

    issued_certificates_count = models.PositiveIntegerField(default=0, editable=False)

    def __str__(self) -> str:
        return self.unique_name

    def get_issuing_ca_certificate(self) -> CertificateModel:
        return self.issuing_ca_certificate

    def get_issuing_ca_certificate_serializer(self) -> CertificateSerializer:
        return self.issuing_ca_certificate.get_certificate_serializer()

    def get_issuing_ca_public_key_serializer(self) -> PublicKeySerializer:
        return self.issuing_ca_certificate.get_public_key_serializer()

    def get_issuing_ca_certificate_chain(self) -> list[CertificateModel]:
        # TODO: through table -> order_by order
        cert_chain = [self.root_ca_certificate]
        # print(self.intermediate_ca_certificates.all())
        # cert_chain.extend(self.intermediate_ca_certificates.all().order_by('order').asc())
        cert_chain.append(self.issuing_ca_certificate)
        return cert_chain

    def get_issuing_ca_certificate_chain_serializer(self) -> CertificateCollectionSerializer:
        return CertificateCollectionSerializer(
            [cert.get_certificate_serializer().as_crypto() for cert in self.get_issuing_ca_certificate_chain()])

    def get_issuing_ca(self) -> UnprotectedLocalIssuingCa:
        if self.private_key_pem:
            return UnprotectedLocalIssuingCa(self)
        raise RuntimeError('Unexpected error occurred. No matching IssuingCa object found.')

<<<<<<< HEAD
    def save(self, *args, **kwargs):
        self.full_clean()
        super().save(*args, **kwargs)
=======
    def increment_issued_certificates_count(self) -> None:
        """Increments issued_certificates_count by one"""
        self.issued_certificates_count = models.F('issued_certificates_count') + 1
        self.save(update_fields=['issued_certificates_count'])
>>>>>>> 65bce5ae


class CertificateChainOrderModel(models.Model):

    class Meta:
        unique_together = ('order', 'issuing_ca')

    order = models.PositiveSmallIntegerField(verbose_name=_('Intermediate CA Index (Order)'), editable=False)
    certificate = models.ForeignKey(
        CertificateModel,
        on_delete=models.CASCADE,
        editable=False,
        related_name='issuing_ca_cert_chains')
    issuing_ca = models.ForeignKey(IssuingCaModel, on_delete=models.CASCADE, editable=False)

    def get_issuing_ca(
            self,
            unprotected_local_issuing_ca_class: type(UnprotectedLocalIssuingCa) = UnprotectedLocalIssuingCa
    ) -> IssuingCaModel:
        return unprotected_local_issuing_ca_class(self)

    def __str__(self):
        return f'CertificateChainOrderModel({self.certificate.common_name})'


class DomainModel(models.Model):
    """Endpoint Profile model."""

    unique_name = models.CharField(
        f'Unique Name',
        max_length=100,
        unique=True,
        validators=[UniqueNameValidator()])

    issuing_ca = models.ForeignKey(
        IssuingCaModel,
        on_delete=models.CASCADE,
        blank=True,
        null=True,
        verbose_name=_('Issuing CA'),
        related_name='domain',
    )

    def __str__(self) -> str:
        """Human-readable representation of the Domain model instance.

        Returns:
            str:
                Human-readable representation of the EndpointProfile model instance.
        """
        return self.unique_name

    def get_url_path_segment(self):
        """@BytesWelder: I don't know what we need this for. @Alex mentioned this in his doc.

        Returns:
            str:
                URL path segment.
        """
        return self.unique_name.lower().replace(' ', '-')

    def save(self, *args, **kwargs):
        self.full_clean()
        super().save(*args, **kwargs)


class RevokedCertificate(models.Model):
    """Certificate Revocation model."""
    cert = models.ForeignKey(CertificateModel, on_delete=models.PROTECT)
    revocation_datetime = models.DateTimeField(auto_now_add=True, help_text='Timestamp when certificate was revoked.')
    issuing_ca = models.ForeignKey(
        IssuingCaModel, on_delete=models.PROTECT, related_name='revoked_certificates', help_text='Name of Issuing CA.')

    def __str__(self) -> str:
        """Human-readable string when Certificate got revoked

        Returns:
            str:
                CRL as PEM String
        """
        return f"{self.cert.serial_number} - Revoked on {self.revocation_datetime.strftime('%Y-%m-%d %H:%M:%S')}"


class CRLStorage(models.Model):
    """Storage of CRLs."""
    # crl = models.CharField(max_length=4294967296)
    crl = models.TextField(editable=False)
    created_at = models.DateTimeField(editable=False)
    ca = models.ForeignKey(IssuingCaModel, on_delete=models.CASCADE)

    def __str__(self) -> str:
        """PEM representation of CRL

        Returns:
            str:
                CRL as PEM String
        """
        return f'CrlStorage(IssuingCa({self.ca.unique_name}))'

    def save_crl_in_db(self, crl: str, ca: IssuingCaModel):
        """Saving crl in Database

        Returns:
            bool:
                True
        """
        self.crl = crl
        self.ca = ca
        self.save()

    @staticmethod
    def get_crl(ca: IssuingCaModel) -> None | str:
        result = CRLStorage.get_crl_object(ca)
        if result:
            return result.crl
        return None

    @staticmethod
    def get_crl_object(ca: IssuingCaModel) -> None | CRLStorage:
        try:
            return CRLStorage.objects.filter(ca=ca).latest('created_at')
        except CRLStorage.DoesNotExist:
            return None


class TrustStoreModel(models.Model):

    unique_name = models.CharField(
        verbose_name=f'Unique Name',
        max_length=100,
        validators=[UniqueNameValidator()],
        unique=True
    )

    certificates = models.ManyToManyField(
        to=CertificateModel,
        verbose_name=_('Intermediate CA Certificates'),
        through='TrustStoreOrderModel')

    @property
    def number_of_certificates(self) -> int:
        return len(self.certificates.all())

    def __str__(self) -> str:
        return f'TrustStoreModel({self.unique_name})'

    def get_serializer(self) -> CertificateCollectionSerializer:
        return CertificateCollectionSerializer(
            [cert_model.get_certificate_serializer() for cert_model in self.certificates.all()]
        )

    def save(self, *args, **kwargs):
        self.full_clean()
        super().save(*args, **kwargs)


class TrustStoreOrderModel(models.Model):

    class Meta:
        unique_together = ('order', 'trust_store')

    order = models.PositiveSmallIntegerField(verbose_name=_('Trust Store Certificate Index (Order)'), editable=False)
    certificate = models.ForeignKey(
        CertificateModel,
        on_delete=models.CASCADE,
        editable=False,
        related_name='trust_store_components')
    trust_store = models.ForeignKey(TrustStoreModel, on_delete=models.CASCADE, editable=False)<|MERGE_RESOLUTION|>--- conflicted
+++ resolved
@@ -1349,16 +1349,14 @@
             return UnprotectedLocalIssuingCa(self)
         raise RuntimeError('Unexpected error occurred. No matching IssuingCa object found.')
 
-<<<<<<< HEAD
     def save(self, *args, **kwargs):
         self.full_clean()
         super().save(*args, **kwargs)
-=======
+
     def increment_issued_certificates_count(self) -> None:
         """Increments issued_certificates_count by one"""
         self.issued_certificates_count = models.F('issued_certificates_count') + 1
         self.save(update_fields=['issued_certificates_count'])
->>>>>>> 65bce5ae
 
 
 class CertificateChainOrderModel(models.Model):
