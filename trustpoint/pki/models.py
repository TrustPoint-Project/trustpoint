--- conflicted
+++ resolved
@@ -1348,16 +1348,10 @@
             return UnprotectedLocalIssuingCa(self)
         raise RuntimeError('Unexpected error occurred. No matching IssuingCa object found.')
 
-<<<<<<< HEAD
-    def save(self, *args, **kwargs):
-        self.full_clean()
-        super().save(*args, **kwargs)
-=======
     def increment_issued_certificates_count(self) -> None:
         """Increments issued_certificates_count by one"""
         self.issued_certificates_count = models.F('issued_certificates_count') + 1
         self.save(update_fields=['issued_certificates_count'])
->>>>>>> 19d248ae
 
 
 class CertificateChainOrderModel(models.Model):
@@ -1419,10 +1413,6 @@
         """
         return self.unique_name.lower().replace(' ', '-')
 
-    def save(self, *args, **kwargs):
-        self.full_clean()
-        super().save(*args, **kwargs)
-
 
 class RevokedCertificate(models.Model):
     """Certificate Revocation model."""
@@ -1509,10 +1499,6 @@
             [cert_model.get_certificate_serializer() for cert_model in self.certificates.all()]
         )
 
-    def save(self, *args, **kwargs):
-        self.full_clean()
-        super().save(*args, **kwargs)
-
 
 class TrustStoreOrderModel(models.Model):
 
