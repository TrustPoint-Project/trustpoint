--- conflicted
+++ resolved
@@ -43,11 +43,7 @@
     model = TruststoreModel
     template_name = 'pki/truststores/truststores.html'
     context_object_name = 'truststores'
-<<<<<<< HEAD
-    paginate_by = 30
-=======
     paginate_by = UIConfig.paginate_by
->>>>>>> f10a8b39
     default_sort_param = 'unique_name'
 
 
