from __future__ import annotations

from django.contrib import messages
from django.http import HttpResponse, HttpResponseRedirect
from django.shortcuts import redirect
from django.utils.translation import gettext as _
from django.urls import reverse_lazy
from django.views.generic.detail import DetailView
from django.views.generic.list import ListView  # type: ignore[import-untyped]
from django.views.generic.edit import FormView
from pki.forms import (
    IssuingCaAddFileImportPkcs12Form,
    IssuingCaAddFileImportSeparateFilesForm,
    IssuingCaAddMethodSelectForm,
)
from pki.models import IssuingCaModel
from trustpoint.settings import UIConfig
from trustpoint.views.base import (
    LoggerMixin,
    BulkDeleteView,
    ContextDataMixin,
    SortableTableMixin,
    TpLoginRequiredMixin,
)


class IssuingCaContextMixin(TpLoginRequiredMixin, ContextDataMixin):
    """Mixin which adds context_data for the PKI -> Issuing CAs pages."""

    context_page_category = 'pki'
    context_page_name = 'issuing_cas'

class IssuingCaTableView(IssuingCaContextMixin, TpLoginRequiredMixin, SortableTableMixin, ListView):
    """Issuing CA Table View."""

    model = IssuingCaModel
    template_name = 'pki/issuing_cas/issuing_cas.html'  # Template file
    context_object_name = 'issuing_ca'
<<<<<<< HEAD
    paginate_by = 30  # Number of items per page
=======
    paginate_by = UIConfig.paginate_by  # Number of items per page
>>>>>>> f10a8b39
    default_sort_param = 'unique_name'


class IssuingCaAddMethodSelectView(IssuingCaContextMixin, TpLoginRequiredMixin, FormView):
    template_name = 'pki/issuing_cas/add/method_select.html'
    form_class = IssuingCaAddMethodSelectForm

    def form_valid(self, form) -> HttpResponse:
        method_select = form.cleaned_data.get('method_select')
        if not method_select:
            return HttpResponseRedirect(reverse_lazy('pki:issuing_cas-add-method_select'))

        if method_select and method_select == 'local_file_import':
            return HttpResponseRedirect(reverse_lazy('pki:issuing_cas-add-file_import-file_type_select'))

        return HttpResponseRedirect(reverse_lazy('pki:issuing_cas-add-method_select'))


class IssuingCaAddFileImportPkcs12View(IssuingCaContextMixin, TpLoginRequiredMixin, FormView):

    template_name = 'pki/issuing_cas/add/file_import.html'
    form_class = IssuingCaAddFileImportPkcs12Form
    success_url = reverse_lazy('pki:issuing_cas')


class IssuingCaAddFileImportSeparateFilesView(IssuingCaContextMixin, TpLoginRequiredMixin, FormView):

    template_name = 'pki/issuing_cas/add/file_import.html'
    form_class = IssuingCaAddFileImportSeparateFilesForm
    success_url = reverse_lazy('pki:issuing_cas')


class IssuingCaDetailView(IssuingCaContextMixin, TpLoginRequiredMixin, DetailView):

    http_method_names = ('get', )

    model = IssuingCaModel
    success_url = reverse_lazy('pki:issuing_cas')
    ignore_url = reverse_lazy('pki:issuing_cas')
    template_name = 'pki/issuing_cas/details.html'
    context_object_name = 'issuing_ca'



class IssuingCaConfigView(LoggerMixin, IssuingCaContextMixin, TpLoginRequiredMixin, DetailView):

    model = IssuingCaModel
    success_url = reverse_lazy('pki:issuing_cas')
    ignore_url = reverse_lazy('pki:issuing_cas')
    template_name = 'pki/issuing_cas/config.html'
    context_object_name = 'issuing_ca'


class IssuingCaBulkDeleteConfirmView(IssuingCaContextMixin, TpLoginRequiredMixin, BulkDeleteView):

    model = IssuingCaModel
    success_url = reverse_lazy('pki:issuing_cas')
    ignore_url = reverse_lazy('pki:issuing_cas')
    template_name = 'pki/issuing_cas/confirm_delete.html'
    context_object_name = 'issuing_cas'


class IssuingCaCrlGenerationView(IssuingCaContextMixin, TpLoginRequiredMixin, DetailView):
    """View to manually generate a CRL for an Issuing CA."""

    model = IssuingCaModel
    success_url = reverse_lazy('pki:issuing_cas')
    ignore_url = reverse_lazy('pki:issuing_cas')
    context_object_name = 'issuing_ca'

    http_method_names = ('get', )

    # TODO(Air): This view should use a POST request as it is an action.
    # However, this is not trivial in the config view as that already contains a form.
    def get(self, request, *args, **kwargs) -> HttpResponse:
        issuing_ca = self.get_object()
        if issuing_ca.issue_crl():
            messages.success(request, _('CRL for Issuing CA %s has been generated.') % issuing_ca.unique_name)
        else:
            messages.error(request, _('Failed to generate CRL for Issuing CA %s.') % issuing_ca.unique_name)
        return redirect('pki:issuing_cas-config', pk=issuing_ca.id)


class CrlDownloadView(IssuingCaContextMixin, DetailView):
    """Unauthenticated view to download the certificate revocation list of an Issuing CA."""

    http_method_names = ('get', )

    model = IssuingCaModel
    success_url = reverse_lazy('pki:issuing_cas')
    ignore_url = reverse_lazy('pki:issuing_cas')
    context_object_name = 'issuing_ca'

    def get(self, request, *args, **kwargs) -> HttpResponse:
        issuing_ca = self.get_object()
        crl_pem = issuing_ca.crl_pem
        if not crl_pem:
            messages.warning(request, _('No CRL available for issuing CA %s.') % issuing_ca.unique_name)
            return redirect('pki:issuing_cas')
        response = HttpResponse(crl_pem, content_type='application/x-pem-file')
        response['Content-Disposition'] = f'attachment; filename="{issuing_ca.unique_name}.crl"'
        return response<|MERGE_RESOLUTION|>--- conflicted
+++ resolved
@@ -36,11 +36,7 @@
     model = IssuingCaModel
     template_name = 'pki/issuing_cas/issuing_cas.html'  # Template file
     context_object_name = 'issuing_ca'
-<<<<<<< HEAD
-    paginate_by = 30  # Number of items per page
-=======
     paginate_by = UIConfig.paginate_by  # Number of items per page
->>>>>>> f10a8b39
     default_sort_param = 'unique_name'
 
 
