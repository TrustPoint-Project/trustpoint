import ipaddress
from cryptography import x509
from cryptography.hazmat.primitives.serialization import Encoding, load_der_public_key
from cryptography.x509 import ObjectIdentifier
from cryptography.hazmat.backends import default_backend
from cryptography.hazmat.primitives import hashes
from cryptography.x509 import Certificate
from django.templatetags.static import static
from pyasn1.codec.der import decoder, encoder
from pyasn1.type import univ
from pyasn1_modules import rfc2459, rfc5280
import datetime
import logging

from pki.models import CertificateModel
from pki.pki.cmp.builder import PkiBodyCreator, PKIMessageCreator, PKIHeaderCreator, ExtraCerts
from pki.pki.cmp.validator import ExtraCertsValidator, InitializationReqValidator


class CertMessageHandler:
    def __init__(self, body, header, pki_body_type, protection, domain=None):
        """
        Initialize the CertMessageHandler with the necessary components.

        :param body: univ.Sequence, the incoming body.
        :param header: univ.Sequence, the header of the incoming PKI message.
        :param pki_body_type: PKIBodyTypes, the PKI body type information.
        :param protection: RFC4210Protection, the protection information.
        :param domain: str, the domain related to the request.
        """
        self.body = body
        self.incoming = body.getComponentByName(pki_body_type.request_short_name)
        self.header = header
        self.pki_body_type = pki_body_type
        self.protection = protection
        self.domain = domain
        self.ca_cert = None
        self.issuing_ca_object = None
        self.ca_cert_chain = None
        self.cert_request_template = None

        # self._validate()
        self.logger = logging.getLogger("tp").getChild(self.__class__.__name__)
        self.logger.setLevel(logging.DEBUG)  # Adjust logging level as needed
        self.logger.info("CertMessageHandler initialized for domain: %s", domain)

    def _validate(self):
        """
        Validates the initialization request using InitializationReqValidator.
        """
        self.logger.debug("Validating initialization request.")
        validator = InitializationReqValidator(self.body)
        validator.validate()
        self.logger.debug("Validation completed.")

    def configure_request_template(self, cert_request_template):
        """
        Configures the certificate request template.

        :param cert_request_template: The certificate request template.
        """
        self.cert_request_template = cert_request_template

    def handle(self, issuing_ca_object) -> bytes:
        """
        Handles the certificate request and generates an appropriate response PKI message.

        :param issuing_ca_object: The IssuingCa object.
        :return: bytes, the response PKI message.
        """
        self.logger.info("Handling certificate request.")
        self._initialize_ca_data(issuing_ca_object)

        cert_req_msg = self._get_cert_req_msg()
        subject_name, san_list, public_key = self._process_cert_request(cert_req_msg)

        cert = self._generate_and_store_certificate(subject_name, san_list, public_key)

        pki_message = self._generate_pki_response(cert_req_msg, cert)

        self.logger.info("Certificate request handled successfully.")
        return pki_message

    def _initialize_ca_data(self, issuing_ca_object):
        """
        Initializes CA-related data needed for certificate issuance.

        :param issuing_ca_object: The IssuingCa object.
        """
        self.issuing_ca_object = issuing_ca_object
        self.ca_cert = issuing_ca_object.get_issuing_ca_certificate_serializer().as_crypto()
        self.ca_key = issuing_ca_object.private_key
        root_cert = issuing_ca_object.issuing_ca_model.root_ca_certificate.get_certificate_serializer().as_crypto()
        # TODO: Implement logic to create certificate chain
        self.ca_cert_chain = [root_cert, self.ca_cert]
        self.logger.debug("Initialized CA data.")

    def _process_cert_request(self, cert_req_msg):
        """
        Processes the certificate request message to extract subject, SAN, and public key information.

        :param cert_req_msg: The certificate request message.
        :return: Tuple containing the subject name, SAN list, and public key.
        """
        subject_update = self._update_subject(cert_req_msg)
        extensions_update = self._update_san(cert_req_msg)

        self.logger.debug("Preparing subject and SAN for the certificate.")
        subject_name = self._prepare_subject(subject_update)
        san_list = self._prepare_san(extensions_update)
        public_key = self._prepare_public_key(cert_req_msg)

        return subject_name, san_list, public_key

    def _generate_and_store_certificate(self, subject_name, san_list, public_key):
        """
        Generates and stores the signed certificate.

        :param subject_name: The subject name information.
        :param san_list: The Subject Alternative Names (SAN) for the certificate.
        :param public_key: The public key for the certificate.
        :return: The generated certificate.
        """
        self.logger.debug("Generating signed certificate.")
        cert = self._generate_signed_certificate(subject_name, san_list, public_key, self.ca_cert, self.ca_key)

        self.logger.debug("Saving the certificate in the database.")
        CertificateModel.save_certificate(certificate=cert)

        return cert

    def _generate_pki_response(self, cert_req_msg, cert):
        """
        Generates the PKI response message including the header, body, and protection.

        :param cert_req_msg: The certificate request message.
        :param cert: The signed certificate.
        :return: The PKI message as bytes.
        """
        cert_pem = self._serialize_client_cert(cert)

        self.logger.debug("Creating PKI body.")
        pki_body = self._create_pki_body(cert_req_msg, cert_pem, self.ca_cert)

        self.logger.debug("Creating PKI header.")
        pki_header = self._create_pki_header()

        self.logger.debug("Handling extra certificates.")
        extra_certs = self._handle_extra_certs(self.ca_cert)

        self.logger.debug("Computing response protection.")
        response_protection = self.protection.compute_protection(pki_header, pki_body)

        self.logger.debug("Creating PKI message.")
        pki_message = self._create_pki_message(pki_body, pki_header, response_protection, extra_certs)

        return pki_message

    def _update_subject(self, cert_req_msg):
        """
        Updates the subject information based on the provided template.

        :param cert_req_msg: The certificate request message.
        :return: The final subject.
        """
        client_cert_template = cert_req_msg.getComponentByName('certTemplate')
        client_subject = client_cert_template.getComponentByName('subject')

        if self.cert_request_template:
            subject_final = rfc2459.Name()
            template_info_value = self.cert_request_template.getComponentByName('infoValue')
            template_cert_template = template_info_value.getComponentByName('certTemplate')
            template_subject = template_cert_template.getComponentByName('subject')

            template_rdn_sequence = template_subject.getComponentByName('')
            client_rdn_sequence = client_subject.getComponentByPosition(0)

            rdn_final_sequence = rfc2459.RDNSequence()

            for template_rdn in template_rdn_sequence:
                template_attr = template_rdn[0]
                template_oid = template_attr.getComponentByName('type')
                template_value = template_attr.getComponentByName('value')

                client_value = None
                for _, client_rdn in enumerate(client_rdn_sequence):
                    client_attr = client_rdn[0]
                    client_oid = client_attr.getComponentByName('type')
                    if client_oid == template_oid:
                        client_value = client_attr.getComponentByName('value')
                        break

                if template_value.prettyPrint() != '':
                    encoded_value = encoder.encode(template_value)
                    final_value = rfc2459.AttributeValue()
                    final_value._value = encoded_value
                elif client_value is not None:
                    final_value = client_value
                else:
                    raise ValueError(f"Required OID {template_oid.prettyPrint()} not found in client subject")

                final_attr = rfc2459.AttributeTypeAndValue()
                final_attr.setComponentByName('type', template_oid)
                final_attr.setComponentByName('value', final_value)

                final_rdn = rfc2459.RelativeDistinguishedName()
                final_rdn.setComponentByPosition(0, final_attr)

                rdn_final_sequence.setComponentByPosition(len(rdn_final_sequence), final_rdn)

            subject_final.setComponentByName('', rdn_final_sequence)

        else:
            subject_final = client_subject

        return subject_final

    def _update_san(self, cert_req_msg):
        """
        Updates the Subject Alternative Name (SAN) extension based on the provided template.

        :param cert_req_msg: The certificate request message.
        :return: The final extensions.
        """
        client_cert_template = cert_req_msg.getComponentByName('certTemplate')
        client_extensions = client_cert_template.getComponentByName('extensions')

        if not self.cert_request_template:
            return client_extensions

        extensions_final = rfc2459.Extensions()
        template_info_value = self.cert_request_template.getComponentByName('infoValue')
        template_cert_template = template_info_value.getComponentByName('certTemplate')
        template_extensions = template_cert_template.getComponentByName('extensions')

        client_general_names = None

        # Find the client's SAN extension and decode it if present
        for client_extension in client_extensions:
            if client_extension.getComponentByName('extnID') == rfc5280.id_ce_subjectAltName:
                client_extn_value = client_extension.getComponentByName('extnValue')
                if isinstance(client_extn_value, univ.OctetString):
                    client_general_names, _ = decoder.decode(bytes(client_extn_value), asn1Spec=rfc5280.GeneralNames())
                    print("Client GeneralNames:", client_general_names.prettyPrint())
                break

        for template_extension in template_extensions:
            extn_id = template_extension.getComponentByName('extnID')
            extn_value = template_extension.getComponentByName('extnValue')
            extn_critical = template_extension.getComponentByName('critical')

            if extn_id == rfc5280.id_ce_subjectAltName:
                octet_bytes = bytes(extn_value)
                template_general_names, _ = decoder.decode(octet_bytes, asn1Spec=rfc5280.GeneralNames())
                final_general_names = rfc5280.GeneralNames()

                for general_name in template_general_names:
                    general_name_type = general_name.getComponent()
                    general_name_name = general_name.getName()

                    if general_name_type.prettyPrint() == '' and client_general_names:
                        match_found = False
                        for client_general_name in client_general_names:
                            if client_general_name.getName() == general_name_name:
                                updated_general_name = rfc5280.GeneralName()
                                updated_general_name.setComponentByName(
                                    general_name_name,
                                    client_general_name.getComponentByName(general_name_name)
                                )
                                final_general_names.append(updated_general_name)
                                match_found = True
                                break

                        if not match_found:
                            raise ValueError(
                                f"Required GeneralName {general_name_name} not found in client GeneralNames")

                    else:
                        final_general_names.append(general_name)

                final_extn_value = univ.OctetString(encoder.encode(final_general_names))
            else:
                final_extn_value = extn_value  # Use the original value if it's not a SAN extension

            # Create the final extension and add it to the final extensions sequence
            final_extension = rfc2459.Extension()
            final_extension.setComponentByName('extnID', extn_id)
            final_extension.setComponentByName('critical', extn_critical)
            final_extension.setComponentByName('extnValue', final_extn_value)

            extensions_final.setComponentByPosition(len(extensions_final), final_extension)

        return extensions_final

<<<<<<< HEAD

    @staticmethod
    def _prepare_subject(subject) -> list[x509.NameAttribute]:
=======
    @staticmethod
    def _prepare_subject(subject):
>>>>>>> 8aafc22e
        """
        Prepares the Subject Alternative Names (SAN) for the certificate.

        :return: A list of x509.SubjectAlternativeName objects.
        """
        subject_name = []

        for rdn in subject[0]:
            for atv in rdn:

                oid = str(atv.getComponentByName('type'))
                value = atv.getComponentByName('value')

                value, _ = decoder.decode(bytes(value))
                subject_name.append(x509.NameAttribute(ObjectIdentifier(oid), str(value)))

        return subject_name

    @staticmethod
    def _prepare_san(extensions):
        san_list = []

        for extension in extensions:
            extn_id = extension.getComponentByName('extnID')
            if extn_id == rfc2459.id_ce_subjectAltName:
                extn_value = extension.getComponentByName('extnValue')
                san, _ = decoder.decode(extn_value, asn1Spec=rfc5280.GeneralNames())
                for general_name in san:
                    name_type = general_name.getName()
                    if name_type == 'dNSName':
                        san_list.append(x509.DNSName(str(general_name.getComponent())))
                    elif name_type == 'iPAddress':
                        binary_ip = general_name.getComponent().asOctets()
                        ip_address = ipaddress.ip_address(binary_ip)
                        san_list.append(x509.IPAddress(ip_address))
                    elif name_type == 'uniformResourceIdentifier':
                        san_list.append(x509.UniformResourceIdentifier(str(general_name.getComponent())))

        return san_list

    @staticmethod
    def _prepare_public_key(cert_req_msg):
        """
        Prepares the public key for the certificate.

        :param cert_req_msg: The certificate request message.
        :return: The public key object.
        """
        cert_template = cert_req_msg.getComponentByName('certTemplate')

        public_key_info = cert_template.getComponentByName('publicKey')

        public_key_der = public_key_info.getComponentByName('subjectPublicKey').asOctets()
        public_key = load_der_public_key(public_key_der, backend=default_backend())

        return public_key

    @staticmethod
    def _generate_signed_certificate(subject_name, san_list, public_key, ca_cert, ca_key):
        """
        Generates a signed certificate.

        :param subject_name: The subject's name information.
        :param san_list: The Subject Alternative Names (SAN) for the certificate.
        :param public_key: The public key for the certificate.
        :param ca_cert: The CA certificate.
        :param ca_key: The CA's private key.
        :return: The signed certificate.
        """
        subject = x509.Name(subject_name)

        cert_builder = (
            x509.CertificateBuilder()
            .subject_name(subject)
            .issuer_name(ca_cert.subject)
            .public_key(public_key)
            .serial_number(x509.random_serial_number())
            .not_valid_before(datetime.datetime.now(datetime.UTC))
            .not_valid_after(datetime.datetime.now(datetime.UTC) + datetime.timedelta(days=365))
        )

        if san_list:
            cert_builder = cert_builder.add_extension(
                x509.SubjectAlternativeName(san_list),
                critical=False,
            )

        subject_key_identifier = x509.SubjectKeyIdentifier.from_public_key(public_key)
        cert_builder = cert_builder.add_extension(
            subject_key_identifier,
            critical=False,
        )

        cert = cert_builder.sign(ca_key, hashes.SHA256())

        return cert

    @staticmethod
    def _serialize_client_cert(client_cert: Certificate) -> bytes:
        """
        Returns the serialized client certificate in DER format.

        :param client_cert: The client certificate.
        :return: bytes, the DER-encoded client certificate.
        """
        return client_cert.public_bytes(encoding=Encoding.DER)

    def _get_cert_req_msg(self):
        """
        Retrieves the certificate request message from the incoming body.

        :return: The certificate request message.
        """
        cert_req_msg = self.incoming.getComponentByPosition(0)
        cert_req = cert_req_msg.getComponentByName('certReq')
        return cert_req

    def _create_pki_body(self, cert_req_msg, cert_pem, ca_cert):
        """
        Helper method to create the PKI body for the response.

        :param cert_req_msg: The certificate request message.
        :param cert_pem: The signed certificate in PEM format.
        :param ca_cert: The CA certificate.
        :return: PKIBody, the created PKI body.
        """
        body_creator = PkiBodyCreator()
        cert_req_id = cert_req_msg.getComponentByName('certReqId')
        body_creator.set_cert_req_id(cert_req_id)
        body_creator.set_body_type(self.pki_body_type)
        if self.pki_body_type.request_short_name == "ir":
            for cert in self.ca_cert_chain:
                body_creator.add_ca_pub(ca_cert=cert)
        return body_creator.create_pki_body(cert_pem=cert_pem)

    def _create_pki_header(self):
        """
        Helper method to create the PKI header for the response.

        :return: PKIHeader, the created PKI header.
        """
        header_creator = PKIHeaderCreator(self.header, self.issuing_ca_object)
        return header_creator.create_header()

    def _handle_extra_certs(self, ca_cert):
        """
        Handles the extra certificates for the response, including validation.

        :param ca_cert: The CA certificate.
        :return: univ.SequenceOf, the extra certificates if any.
        """
        if ca_cert is not None:
            extra_certs = ExtraCerts()
            extra_certs_seq = extra_certs.generate_sequence([ca_cert])

            validator = ExtraCertsValidator(extra_certs_seq, self.protection.protection_mode,
                                            self.pki_body_type.response_short_name)
            validator.validate()

            return extra_certs_seq
        return None

    def _create_pki_message(self, pki_body, pki_header, response_protection, extra_certs=None) -> bytes:
        """
        Helper method to create the PKI message for the response.

        :param pki_body: The PKI body of the message.
        :param pki_header: The PKI header of the message.
        :param response_protection: The computed protection for the message.
        :param extra_certs: Optional extra certificates to include in the message.
        :return: str, the created PKI message.
        """
        pki_message_creator = PKIMessageCreator(pki_body, pki_header, self.pki_body_type, response_protection,
                                                extraCerts=extra_certs)
        return pki_message_creator.create_pki_message()<|MERGE_RESOLUTION|>--- conflicted
+++ resolved
@@ -5,7 +5,6 @@
 from cryptography.hazmat.backends import default_backend
 from cryptography.hazmat.primitives import hashes
 from cryptography.x509 import Certificate
-from django.templatetags.static import static
 from pyasn1.codec.der import decoder, encoder
 from pyasn1.type import univ
 from pyasn1_modules import rfc2459, rfc5280
@@ -292,14 +291,9 @@
 
         return extensions_final
 
-<<<<<<< HEAD
 
     @staticmethod
     def _prepare_subject(subject) -> list[x509.NameAttribute]:
-=======
-    @staticmethod
-    def _prepare_subject(subject):
->>>>>>> 8aafc22e
         """
         Prepares the Subject Alternative Names (SAN) for the certificate.
 
