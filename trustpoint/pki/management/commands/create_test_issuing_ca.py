--- conflicted
+++ resolved
@@ -3,12 +3,10 @@
 
 from __future__ import annotations
 
-import datetime
 from typing import Union
 
 from cryptography import x509
 from cryptography.hazmat.primitives.asymmetric import ec, ed448, ed25519, rsa
-from cryptography.x509.oid import NameOID
 
 from .base_commands import CertificateCreationCommandMixin
 from django.core.management.base import BaseCommand
@@ -22,216 +20,6 @@
 
     help = 'Removes all migrations, deletes db and runs makemigrations and migrate afterwards.'
 
-<<<<<<< HEAD
-    @staticmethod
-    def create_root_ca(cn: str) -> tuple[x509.Certificate, rsa.RSAPrivateKey]:
-        one_day = datetime.timedelta(365, 0, 0)
-        private_key = rsa.generate_private_key(
-            public_exponent=65537,
-            key_size=2048,
-        )
-        public_key = private_key.public_key()
-        builder = x509.CertificateBuilder()
-        builder = builder.subject_name(x509.Name([
-            x509.NameAttribute(NameOID.COMMON_NAME, cn),
-        ]))
-        builder = builder.issuer_name(x509.Name([
-            x509.NameAttribute(NameOID.COMMON_NAME, cn),
-        ]))
-        builder = builder.not_valid_before(datetime.datetime.today() - one_day)
-        builder = builder.not_valid_after(datetime.datetime.today() + (one_day * 30))
-        builder = builder.serial_number(x509.random_serial_number())
-        builder = builder.public_key(public_key)
-        builder = builder.add_extension(
-            x509.BasicConstraints(ca=True, path_length=None), critical=True,
-        )
-        certificate = builder.sign(
-            private_key=private_key, algorithm=hashes.SHA256(),
-        )
-        return certificate, private_key
-
-    @staticmethod
-    def create_issuing_ca(
-            issuer_private_key: rsa.RSAPrivateKey,
-            issuer_cn: str, subject_cn,
-            private_key: None | rsa.RSAPrivateKey = None) -> tuple[x509.Certificate, rsa.RSAPrivateKey]:
-        one_day = datetime.timedelta(365, 0, 0)
-        if private_key is None:
-            private_key = rsa.generate_private_key(
-                public_exponent=65537,
-                key_size=2048,
-            )
-        public_key = private_key.public_key()
-        builder = x509.CertificateBuilder()
-        builder = builder.subject_name(x509.Name([
-            x509.NameAttribute(NameOID.COMMON_NAME, subject_cn),
-        ]))
-        builder = builder.issuer_name(x509.Name([
-            x509.NameAttribute(NameOID.COMMON_NAME, issuer_cn),
-        ]))
-        builder = builder.not_valid_before(datetime.datetime.today() - one_day)
-        builder = builder.not_valid_after(datetime.datetime.today() + (one_day * 30))
-        builder = builder.serial_number(x509.random_serial_number())
-        builder = builder.public_key(public_key)
-        builder = builder.add_extension(
-            x509.BasicConstraints(ca=True, path_length=None), critical=True,
-        )
-        builder = builder.add_extension(
-                x509.SubjectKeyIdentifier.from_public_key(private_key.public_key()), critical=False
-            )
-        certificate = builder.sign(
-            private_key=issuer_private_key, algorithm=hashes.SHA256(),
-        )
-        return certificate, private_key
-
-    @staticmethod
-    def create_ee(
-            issuer_private_key: rsa.RSAPrivateKey,
-            issuer_cn: str, subject_cn) -> tuple[x509.Certificate, rsa.RSAPrivateKey]:
-        one_day = datetime.timedelta(365, 0, 0)
-        private_key = rsa.generate_private_key(
-            public_exponent=65537,
-            key_size=2048,
-        )
-        public_key = private_key.public_key()
-        builder = x509.CertificateBuilder()
-        builder = builder.subject_name(x509.Name([
-            x509.NameAttribute(NameOID.COMMON_NAME, subject_cn),
-        ]))
-        builder = builder.issuer_name(x509.Name([
-            x509.NameAttribute(NameOID.COMMON_NAME, issuer_cn),
-        ]))
-        builder = builder.not_valid_before(datetime.datetime.today() - one_day)
-        builder = builder.not_valid_after(datetime.datetime.today() + (one_day * 30))
-        builder = builder.serial_number(x509.random_serial_number())
-        builder = builder.public_key(public_key)
-        builder = builder.add_extension(
-            x509.BasicConstraints(ca=False, path_length=None), critical=True,
-        )
-        builder = builder.add_extension(
-            x509.KeyUsage(
-                digital_signature=True,
-                content_commitment=False,
-                key_encipherment=False,
-                data_encipherment=False,
-                key_agreement=False,
-                key_cert_sign=False,
-                crl_sign=False,
-                decipher_only=False,
-                encipher_only=False
-            ),
-            critical=False,
-        )
-        certificate = builder.sign(
-            private_key=issuer_private_key, algorithm=hashes.SHA256(),
-        )
-        return certificate, private_key
-
-    @staticmethod
-    def store_issuing_ca(
-            issuing_ca_cert: x509.Certificate,
-            chain: list[x509.Certificate],
-            private_key: rsa.RSAPrivateKey) -> None:
-        tests_data_path = Path(__file__).parent.parent.parent.parent.parent / Path('tests/data/issuing_ca')
-        issuing_ca_path = tests_data_path / Path('issuing_ca.p12')
-        shutil.rmtree(tests_data_path, ignore_errors=True)
-        tests_data_path.mkdir(exist_ok=True)
-
-        print('\nSaving Issuing CA and Certificates\n')
-
-        p12 = pkcs12.serialize_key_and_certificates(
-            name=b'',
-            key=private_key,
-            cert=issuing_ca_cert,
-            cas=chain,
-            encryption_algorithm=BestAvailableEncryption(b"testing321"))
-
-        with open(issuing_ca_path, 'wb') as f:
-            f.write(p12)
-
-        print(f'Issuing CA: {issuing_ca_path}')
-        print(f'Issuing CA - Password: testing321\n')
-
-    @staticmethod
-    def save_issuing_ca(
-            issuing_ca_cert: x509.Certificate,
-            root_ca_cert: x509.Certificate,
-            chain: list[x509.Certificate],
-            private_key: rsa.RSAPrivateKey) -> None:
-        issuing_ca_cert_model = CertificateModel.save_certificate(issuing_ca_cert)
-        root_ca_cert_model = CertificateModel.save_certificate(root_ca_cert)
-
-        intermediate_ca_certs = []
-        for cert in chain:
-            intermediate_ca_certs.append(CertificateModel.save_certificate(cert))
-
-        issuing_ca_model = IssuingCaModel()
-        issuing_ca_model.unique_name = 'Issuing CA'
-        issuing_ca_model.issuing_ca_certificate = issuing_ca_cert_model
-        issuing_ca_model.root_ca_certificate = root_ca_cert_model
-        issuing_ca_model.private_key_pem = private_key.private_bytes(
-            encoding=Encoding.PEM,
-            format=PrivateFormat.TraditionalOpenSSL,
-            encryption_algorithm=NoEncryption()).decode()
-
-        if intermediate_ca_certs:
-            issuing_ca_cert_model.intermediate_ca_certificates = intermediate_ca_certs
-
-        issuing_ca_model.save()
-
-    @staticmethod
-    def store_ee_certs(certs: dict[str, x509.Certificate]) -> None:
-        tests_data_path = Path(__file__).parent.parent.parent.parent.parent / Path('tests/data/issuing_ca')
-
-        for name, cert in certs.items():
-            cert_path = tests_data_path / Path(f'{name}.pem')
-            with open(cert_path, 'wb') as f:
-                f.write(cert.public_bytes(encoding=Encoding.PEM))
-            print(f'Stored EE certificate: {cert_path}')
-
-    @staticmethod
-    def store_ee_keys(keys: dict[str, PrivateKey]) -> None:
-        tests_data_path = Path(__file__).parent.parent.parent.parent.parent / Path('tests/data/issuing_ca')
-
-        for name, key in keys.items():
-            key_path = tests_data_path / Path(f'{name}.pem')
-            with open(key_path, 'wb') as f:
-                f.write(key.private_bytes(
-                    encoding=Encoding.PEM,
-                    format=PrivateFormat.TraditionalOpenSSL,
-                    encryption_algorithm=NoEncryption()))
-            print(f'Stored EE certificate: {key_path}')
-
-    @staticmethod
-    def save_ee_certs(certs: dict[str, x509.Certificate]) -> None:
-        for name, cert in certs.items():
-            print(f'Saving EE certificate in DB: {name}')
-            CertificateModel.save_certificate(cert)
-
-    @staticmethod
-    def create_csr(number: int) -> None:
-        tests_data_path = Path(__file__).parent.parent.parent.parent.parent / Path('tests/data/issuing_ca')
-        for i in range(number):
-            private_key = rsa.generate_private_key(
-                public_exponent=65537,
-                key_size=2048,
-            )
-            builder = x509.CertificateSigningRequestBuilder()
-            builder = builder.subject_name(x509.Name([
-                x509.NameAttribute(NameOID.COMMON_NAME, f'CSR Cert {i}'),
-            ]))
-            builder = builder.add_extension(
-                x509.BasicConstraints(ca=False, path_length=None), critical=True,
-            )
-            csr = builder.sign(
-                private_key, hashes.SHA256()
-            )
-
-            with open(tests_data_path / Path(f'csr{i}.pem'), 'wb') as f:
-                f.write(csr.public_bytes(encoding=Encoding.PEM))
-
-=======
->>>>>>> 5f36e10d
     def handle(self, *args, **kwargs) -> None:
         key_usage_extension = x509.KeyUsage(
             digital_signature=True,
