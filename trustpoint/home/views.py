"""Contains views that handle HTTP requests and return appropriate responses for the application."""

from __future__ import annotations

import logging
from datetime import date, datetime, timedelta
from typing import TYPE_CHECKING, Any

from devices.models import DeviceModel, IssuedCredentialModel
from django.contrib import messages  # type: ignore[import-untyped]
from django.contrib.auth.decorators import login_required  # type: ignore[import-untyped]
from django.core.management import call_command  # type: ignore[import-untyped]
from django.db.models import Case, Count, F, IntegerField, Q, QuerySet, Value, When  # type: ignore[import-untyped]
from django.db.models.functions import TruncDate  # type: ignore[import-untyped]
from django.http import HttpRequest, HttpResponse, JsonResponse  # type: ignore[import-untyped]
from django.shortcuts import get_object_or_404, redirect, render  # type: ignore[import-untyped]
from django.utils import dateparse, timezone  # type: ignore[import-untyped]
from django.utils.html import format_html
from django.utils.translation import gettext_lazy as _
from django.views.generic.base import RedirectView, TemplateView  # type: ignore[import-untyped]
from django.views.generic.list import ListView
from ninja.responses import Response
from pki.models import CertificateModel, IssuingCaModel

from trustpoint.settings import UIConfig
from trustpoint.views.base import SortableTableMixin, TpLoginRequiredMixin

from .filters import NotificationFilter
from .models import NotificationModel, NotificationStatus

if TYPE_CHECKING:
    from django.utils.safestring import SafeString  # type: ignore[import-untyped]

SUCCESS = 25
ERROR = 40


class IndexView(TpLoginRequiredMixin, RedirectView):
    """Redirects authenticated users to the dashboard page."""

    permanent = False
    pattern_name = 'home:dashboard'


class DashboardView(TpLoginRequiredMixin, SortableTableMixin, ListView):
    """Renders the dashboard page for authenticated users. Uses the 'home/dashboard.html' template."""

    template_name = 'home/dashboard.html'
    model = NotificationModel
    context_object_name = 'notifications'
    default_sort_param = '-created_at'
<<<<<<< HEAD
    paginate_by = 30
=======
    paginate_by = UIConfig.notifications_paginate_by
>>>>>>> f10a8b39

    def __init__(self, *args: tuple, **kwargs: dict) -> None:
        """Initializes the parent class with the given arguments and keyword arguments."""
        super().__init__(*args, **kwargs)
        self.last_week_dates = self.generate_last_week_dates()

    def get_notifications(self) -> QuerySet[NotificationModel]:
        """Fetch notification data for the table."""
        return NotificationModel.objects.all()

    def generate_last_week_dates(self) -> list[str]:
        """Generates date strings for last one week"""
        end_date = timezone.now()
        start_date = end_date - timedelta(days=6)
        return [(start_date + timedelta(days=i)).strftime('%Y-%m-%d') for i in range(7)]

    def get_queryset(self) -> QuerySet[NotificationModel]:
        all_notifications = NotificationModel.objects.all()

        notification_filter = NotificationFilter(self.request.GET, queryset=all_notifications)
        self.queryset = notification_filter.qs
        return super().get_queryset()

    def get_context_data(self, **kwargs: dict) -> dict[str, Any]:
        """Fetch context data"""
        context = super().get_context_data(**kwargs)

        for notification in context['notifications']:
            notification.type_badge = self._render_notification_type(notification)
            notification.created = self._render_created_at(notification)

        context['page_category'] = 'home'
        context['page_name'] = 'dashboard'
        return context

    @staticmethod
    def _render_created_at(record: NotificationModel) -> SafeString:
        """Render the created_at field with a badge if the status is 'New'."""
        created_at_display = record.created_at.strftime('%Y-%m-%d %H:%M:%S')

        if record.statuses.filter(status=NotificationStatus.StatusChoices.NEW).exists():
            return format_html('{} <span class="badge bg-secondary">{}</span>', created_at_display, _('New'))

        return format_html('{}', created_at_display)

    @staticmethod
    def _render_notification_type(record: NotificationModel) -> SafeString:
        """Render the notification type with a badge according to the type."""
        type_display = record.get_notification_type_display()

        if record.notification_type == NotificationModel.NotificationTypes.CRITICAL:
            badge_class = 'bg-danger'
        elif record.notification_type == NotificationModel.NotificationTypes.WARNING:
            badge_class = 'bg-warning'
        elif record.notification_type == NotificationModel.NotificationTypes.INFO:
            badge_class = 'bg-info'
        else:  # Setup or other types default to secondary
            badge_class = 'bg-secondary'

        return format_html('<span class="badge {}">{}</span>', badge_class, type_display)


@login_required
def notification_details_view(request: HttpRequest, pk: int | str) -> HttpResponse:
    """Rends notification details view"""
    notification = get_object_or_404(NotificationModel, pk=pk)

    notification_statuses = notification.statuses.values_list('status', flat=True)

    new_status, created = NotificationStatus.objects.get_or_create(status='NEW')
    solved_status, created = NotificationStatus.objects.get_or_create(status='SOLVED')
    is_solved = solved_status in notification.statuses.all()

    if new_status and new_status in notification.statuses.all():
        notification.statuses.remove(new_status)

    context = {
        'notification': notification,
        'NotificationStatus': NotificationStatus,
        'notification_statuses': notification_statuses,
        'is_solved': is_solved,
    }

    return render(request, 'home/notification_details.html', context)


@login_required
def mark_as_solved(request: HttpRequest, pk: int | str) -> HttpResponse:
    """View to mark the notification as Solved."""
    notification = get_object_or_404(NotificationModel, pk=pk)

    solved_status, created = NotificationStatus.objects.get_or_create(status='SOLVED')
    is_solved = solved_status in notification.statuses.all()

    if solved_status:
        notification.statuses.add(solved_status)

    notification_statuses = notification.statuses.values_list('status', flat=True)

    context = {
        'notification': notification,
        'NotificationStatus': NotificationStatus,
        'notification_statuses': notification_statuses,
        'is_solved': is_solved,
    }

    return render(request, 'home/notification_details.html', context)


class AddDomainsAndDevicesView(TpLoginRequiredMixin, TemplateView):
    """View to execute the add_domains_and_devices management command and pass status to the template."""

    _logger = logging.getLogger(__name__)

    def get(self, request: HttpRequest, *args: tuple, **kwargs: dict) -> HttpResponse:  # noqa: ARG002
        """Handles GET requests and redirects to the dashboard."""
        try:
            call_command('add_domains_and_devices')

            messages.add_message(request, SUCCESS, 'Successfully added test data.')
        except Exception:
            # TODO(AlexHx8472): Catch the correct and proper error messages.
            messages.add_message(request, ERROR, 'Test data already available in the Database.')

        return redirect('home:dashboard')


class DashboardChartsAndCountsView(TpLoginRequiredMixin, TemplateView):
    """View to mark the notification as Solved."""

    _logger = logging.getLogger(__name__)

    def get(self, request: HttpRequest, *args: tuple, **kwargs: dict) -> HttpResponse:  # noqa: ARG002
        """Get dashboard data for panels, tables and charts"""
        start_date: str = request.GET.get('start_date', None)
        start_date_object = None
        # Parse the date string into a datetime.date object
        if start_date:
            start_date_object = dateparse.parse_datetime(start_date)  # Returns a datetime object
            if not start_date_object:
                return Response({'error': 'Invalid date format. Use YYYY-MM-DD.'}, status=400)
        else:
            tz = timezone.get_current_timezone()
            start_date_object = datetime.now(tz).date()

        dashboard_data: dict[str, Any] = {}

        start_date_object = timezone.make_aware(datetime.combine(start_date_object, datetime.min.time()))
        device_counts = self.get_device_count_by_onboarding_status(start_date_object)
        dashboard_data['device_counts'] = device_counts
        self._logger.debug('device counts %s', device_counts)

        cert_counts = self.get_cert_counts()
        if cert_counts:
            dashboard_data['cert_counts'] = cert_counts

        issuing_ca_counts = self.get_issuing_ca_counts()
        if issuing_ca_counts:
            dashboard_data['issuing_ca_counts'] = issuing_ca_counts

        self.get_device_charts_data(dashboard_data, start_date_object)
        self.get_cert_charts_data(dashboard_data, start_date_object)
        self.get_ca_charts_data(dashboard_data, start_date_object)

        return JsonResponse(dashboard_data)

    def get_device_charts_data(self, dashboard_data: dict[str, Any], start_date_object: datetime) -> None:
        """Fetch data from database for device charts"""
        device_counts_by_os = self.get_device_count_by_onboarding_status(start_date_object)
        if device_counts_by_os:
            dashboard_data['device_counts_by_os'] = device_counts_by_os

        device_counts_by_op = self.get_device_count_by_onboarding_protocol(start_date_object)
        if device_counts_by_op:
            dashboard_data['device_counts_by_op'] = device_counts_by_op

        device_counts_by_domain = self.get_device_count_by_domain(start_date_object)
        if device_counts_by_domain:
            dashboard_data['device_counts_by_domain'] = device_counts_by_domain

    def get_cert_charts_data(self, dashboard_data: dict[str, Any], start_date_object: datetime) -> None:
        """Fetch data from database for certificate charts"""
        cert_counts_by_status = self.get_cert_counts_by_status(start_date_object)
        if cert_counts_by_status:
            dashboard_data['cert_counts_by_status'] = cert_counts_by_status

        cert_counts_by_domain = self.get_cert_counts_by_domain(start_date_object)
        if cert_counts_by_domain:
            dashboard_data['cert_counts_by_domain'] = cert_counts_by_domain

        cert_counts_by_template = self.get_cert_counts_by_template(start_date_object)
        if cert_counts_by_template:
            dashboard_data['cert_counts_by_template'] = cert_counts_by_template

    def get_ca_charts_data(self, dashboard_data: dict[str, Any], start_date_object: datetime) -> None:
        """Fetch data from database for issuing ca charts"""
        cert_counts_by_issuing_ca = self.get_cert_counts_by_issuing_ca(start_date_object)
        if cert_counts_by_issuing_ca:
            dashboard_data['cert_counts_by_issuing_ca'] = cert_counts_by_issuing_ca

        cert_counts_by_issuing_ca_and_date = self.get_cert_counts_by_issuing_ca_and_date(start_date_object)
        if cert_counts_by_issuing_ca_and_date:
            dashboard_data['cert_counts_by_issuing_ca_and_date'] = cert_counts_by_issuing_ca_and_date

        issuing_ca_counts_by_type = self.get_issuing_ca_counts_by_type(start_date_object)
        if issuing_ca_counts_by_type:
            dashboard_data['ca_counts_by_type'] = issuing_ca_counts_by_type

    def get_device_count_by_onboarding_status(self, start_date: datetime) -> dict[str, Any]:
        """Get device count by onboarding status from database"""
        device_os_counts = {str(status): 0 for _, status in DeviceModel.OnboardingStatus.choices}
        try:
            device_os_qr = (
                DeviceModel.objects.filter(created_at__gt=start_date)
                .values('onboarding_status')
                .annotate(count=Count('onboarding_status'))
            )
            # Mapping from short code to human-readable name
            protocol_mapping = {key: str(value) for key, value in DeviceModel.OnboardingStatus.choices}
            device_os_counts = {protocol_mapping[item['onboarding_status']]: item['count'] for item in device_os_qr}

            for protocol in protocol_mapping.values():
                device_os_counts.setdefault(protocol, 0)
            device_os_counts['total'] = sum(device_os_counts.values())
        except Exception:
            self._logger.exception('Error occurred in device count by onboarding protocol query')

        return device_os_counts

    def get_cert_counts(self) -> dict[str, Any]:
        """Get certificate counts from database"""
        cert_counts = {}
        # Get the current date and the dates for 7 days and 1 day ahead
        now = timezone.now()
        next_7_days = now + timedelta(days=7)
        next_1_day = now + timedelta(days=1)
        try:
            cert_counts = CertificateModel.objects.aggregate(
                total=Count('id'),
                active=Count('id', filter=Q(not_valid_after__gt=now)),
                expired=Count('id', filter=Q(not_valid_after__lt=now)),
                expiring_in_7_days=Count('id', filter=Q(not_valid_after__gt=now, not_valid_after__lte=next_7_days)),
                expiring_in_1_day=Count('id', filter=Q(not_valid_after__gt=now, not_valid_after__lte=next_1_day)),
            )
        except Exception:
            self._logger.exception('Error occurred in certificate count query')
        return cert_counts

    def get_cert_counts_by_status_and_date(self) -> list[dict[str, Any]]:
        """Get certificate counts grouped by issue date and certificate status."""
        cert_counts_by_status = []
        try:
            cert_status_qr = (
                CertificateModel.objects.filter(
                    certificate_status__in=['O', 'R']
                )  # Optional: Filter nach mehreren Statuswerten
                .annotate(issue_date=TruncDate('not_valid_before'))
                .values('issue_date', 'certificate_status')
                .annotate(cert_count=Count('id'))
                .order_by('issue_date', 'certificate_status')
            )
            # Mapping von Status-Code zu lesbarem Namen
            status_mapping = dict(CertificateModel.CertificateStatus.choices)
            # Konvertiere das QuerySet in eine Liste und formatiere die Werte
            cert_counts_by_status = [
                {
                    'issue_date': item['issue_date'].strftime('%Y-%m-%d'),
                    'certificate_status': status_mapping.get(item['certificate_status'], item['certificate_status']),
                    'cert_count': item['cert_count'],
                }
                for item in cert_status_qr
            ]
        except Exception:
            self._logger.exception('Error occurred in certificate count by status query')
        return cert_counts_by_status

    def get_cert_counts_by_status(self, start_date: datetime) -> dict[str, Any]:
        """Get certs count by onboarding status from database"""
        cert_status_counts = {str(status): 0 for _, status in CertificateModel.CertificateStatus.choices}
        try:
            cert_status_qr = (
                CertificateModel.objects.filter(created_at__gt=start_date)
                .values('certificate_status')
                .annotate(count=Count('certificate_status'))
            )
            # Mapping from short code to human-readable name
            status_mapping = {key: str(value) for key, value in CertificateModel.CertificateStatus.choices}
            cert_status_counts = {status_mapping[item['certificate_status']]: item['count'] for item in cert_status_qr}
            cert_status_counts['total'] = sum(cert_status_counts.values())
        except Exception:
            self._logger.exception('Error occurred in cert counts by status query')
        return cert_status_counts

    def get_issuing_ca_counts(self) -> dict[str, Any]:
        """Get issuing CA counts from database"""
        # Current date
        today = timezone.make_aware(datetime.combine(timezone.now().date(), datetime.min.time()))
        issuing_ca_counts = {}
        try:
            # Query to get total, active, and expired Issuing CAs
            issuing_ca_counts = IssuingCaModel.objects.aggregate(
                total=Count('id'),
                active=Count(
                    Case(
                        When(credential__certificates__not_valid_after__gt=today, then=Value(1)),
                        output_field=IntegerField(),
                    )
                ),
                expired=Count(
                    Case(
                        When(credential__certificates__not_valid_after__lte=today, then=Value(1)),
                        output_field=IntegerField(),
                    )
                ),
            )
        except Exception:
            self._logger.exception('Error occurred in issuing ca count query')

        return issuing_ca_counts

    def get_device_counts_by_date_and_status(self) -> list[dict[str, Any]]:
        """Get device count by date and onboarding status from database"""
        device_counts_by_date_and_os = []
        try:
            device_date_os_qr = (
                DeviceModel.objects.annotate(issue_date=TruncDate('created_at'))
                .values('issue_date', onboarding_status=F('onboarding_status'))
                .annotate(device_count=Count('id'))
                .order_by('issue_date', 'onboarding_status')
            )
            # Convert the queryset to a list
            device_counts_by_date_and_os = list(device_date_os_qr)
        except Exception:
            self._logger.exception('Error occurred in device count by date and onboarding status')
        return device_counts_by_date_and_os

    def get_device_count_by_onboarding_protocol(self, start_date: datetime) -> dict[str, Any]:
        """Get device count by onboarding protocol from database"""
        device_op_counts = {str(status): 0 for _, status in DeviceModel.OnboardingProtocol.choices}
        try:
            device_op_qr = (
                DeviceModel.objects.filter(created_at__gt=start_date)
                .values('onboarding_protocol')
                .annotate(count=Count('onboarding_protocol'))
            )
            # Mapping from short code to human-readable name
            protocol_mapping = {key: str(value) for key, value in DeviceModel.OnboardingProtocol.choices}
            device_op_counts = {protocol_mapping[item['onboarding_protocol']]: item['count'] for item in device_op_qr}

        except Exception:
            self._logger.exception('Error occurred in device count by onboarding protocol query')
        return device_op_counts

    def get_device_count_by_domain(self, start_date: datetime) -> list[dict[str, Any]]:
        """Get count of onboarded devices by domain from the database."""
        try:
            device_domain_qr = (
                DeviceModel.objects.filter(
                    Q(onboarding_status=DeviceModel.OnboardingStatus.ONBOARDED) & Q(created_at__gte=start_date)
                )
                .values(domain_name=F('domain__unique_name'))
                .annotate(onboarded_device_count=Count('id'))
            )

            # Convert the queryset to a list
            return list(device_domain_qr)
        except Exception:
            self._logger.exception('Error occurred in device count by domain query')
            return []

    def get_cert_counts_by_issuing_ca(self, start_date: datetime) -> list[dict[str, Any]]:
        """Get certificate count by issuing ca from database"""
        cert_counts_by_issuing_ca = []
        try:
            cert_issuing_ca_qr = (
                CertificateModel.objects.filter(issuer__isnull=False)
                .filter(created_at__gt=start_date)
                .values(ca_name=F('issuer__value'))
                .annotate(cert_count=Count('id'))
            )
            # Convert the queryset to a list
            cert_counts_by_issuing_ca = list(cert_issuing_ca_qr)
        except Exception:
            self._logger.exception('Error occurred in certificate count by issuing ca query')

        return cert_counts_by_issuing_ca

    def get_cert_counts_by_issuing_ca_and_date(self, start_date: datetime) -> list[dict[str, Any]]:
        """Get certificate count by issuing ca from database"""
        cert_counts_by_issuing_ca_and_date = []
        try:
            cert_issuing_ca_and_date_qr = (
                CertificateModel.objects.filter(issuer__isnull=False)
                .filter(created_at__gt=start_date)
                .annotate(issue_date=TruncDate('created_at'))
                .values('issue_date', name=F('issuer__value'))
                .annotate(cert_count=Count('id'))
                .order_by('issue_date', 'name')
            )
            # Convert the queryset to a list
            cert_counts_by_issuing_ca_and_date = list(cert_issuing_ca_and_date_qr)
        except Exception:
            self._logger.exception('Error occurred in certificate count by issuing ca query')
        return cert_counts_by_issuing_ca_and_date

    def get_cert_counts_by_domain(self, start_date: datetime) -> list[dict[str, Any]]:
        """Get certificate count by domain from database"""
        cert_counts_by_domain = []
        try:
            cert_counts_domain_qr = (
                IssuedCredentialModel.objects.filter(created_at__gt=start_date)
                .values(domain_name=F('domain__unique_name'))
                .annotate(cert_count=Count('id'))
            )

            # cert_domain_counts = (
            #     IssuedDomainCredentialModel.objects.filter(created_at__gt=start_date)
            #     .values(domain_name=F('domain__unique_name'))
            #     .annotate(cert_count=Count('id'))
            # )

            # Use a union query to combine results
            #cert_domain_qr = cert_app_counts.union(cert_domain_counts)

            #   # Convert the queryset to a list
            cert_counts_by_domain = list(cert_counts_domain_qr)
        except Exception:
            self._logger.exception('Error occurred in certificate count by issuing ca query')
        return cert_counts_by_domain

    def get_cert_counts_by_template(self, start_date: datetime) -> dict[str, Any]:
        """Get certificate count by template from database"""
        cert_counts_by_template = {
            str(status): 0 for _, status in IssuedCredentialModel.IssuedCredentialPurpose.choices
        }
        try:
            cert_template_qr = (
                IssuedCredentialModel.objects.filter(
                    credential__certificates__created_at__gt=start_date
                )
                .values(cert_type=F('issued_credential_purpose'))
                .annotate(count=Count('credential__certificates'))
            )
            # Mapping from short code to human-readable name
            template_mapping = {
                key: str(value) for key, value in IssuedCredentialModel.IssuedCredentialPurpose.choices
            }
            cert_counts_by_template = {template_mapping[item['cert_type']]: item['count'] for item in cert_template_qr}
        except Exception:
            self._logger.exception('Error occurred in certificate count by template query')
        return cert_counts_by_template

    def get_issuing_ca_counts_by_type(self, start_date: datetime) -> dict[str, Any]:
        """Get issuing ca counts by type from database"""
        issuing_ca_type_counts = {str(cert_type): 0 for _, cert_type in IssuingCaModel.IssuingCaTypeChoice.choices}
        try:
            ca_type_qr = (
                IssuingCaModel.objects.filter(created_at__gt=start_date)
                .values('issuing_ca_type')
                .annotate(count=Count('issuing_ca_type'))
            )
            # Mapping from short code to human-readable name
            protocol_mapping = {key: str(value) for key, value in IssuingCaModel.IssuingCaTypeChoice.choices}
            issuing_ca_type_counts = {protocol_mapping[item['issuing_ca_type']]: item['count'] for item in ca_type_qr}

        except Exception:
            self._logger.exception('Error occurred in ca counts by type query')
        return issuing_ca_type_counts<|MERGE_RESOLUTION|>--- conflicted
+++ resolved
@@ -7,17 +7,17 @@
 from typing import TYPE_CHECKING, Any
 
 from devices.models import DeviceModel, IssuedCredentialModel
-from django.contrib import messages  # type: ignore[import-untyped]
-from django.contrib.auth.decorators import login_required  # type: ignore[import-untyped]
-from django.core.management import call_command  # type: ignore[import-untyped]
-from django.db.models import Case, Count, F, IntegerField, Q, QuerySet, Value, When  # type: ignore[import-untyped]
-from django.db.models.functions import TruncDate  # type: ignore[import-untyped]
-from django.http import HttpRequest, HttpResponse, JsonResponse  # type: ignore[import-untyped]
-from django.shortcuts import get_object_or_404, redirect, render  # type: ignore[import-untyped]
-from django.utils import dateparse, timezone  # type: ignore[import-untyped]
+from django.contrib import messages
+from django.contrib.auth.decorators import login_required
+from django.core.management import call_command
+from django.db.models import Case, Count, F, IntegerField, Q, QuerySet, Value, When
+from django.db.models.functions import TruncDate
+from django.http import HttpRequest, HttpResponse, JsonResponse
+from django.shortcuts import get_object_or_404, redirect, render
+from django.utils import dateparse, timezone
 from django.utils.html import format_html
 from django.utils.translation import gettext_lazy as _
-from django.views.generic.base import RedirectView, TemplateView  # type: ignore[import-untyped]
+from django.views.generic.base import RedirectView, TemplateView
 from django.views.generic.list import ListView
 from ninja.responses import Response
 from pki.models import CertificateModel, IssuingCaModel
@@ -29,7 +29,7 @@
 from .models import NotificationModel, NotificationStatus
 
 if TYPE_CHECKING:
-    from django.utils.safestring import SafeString  # type: ignore[import-untyped]
+    from django.utils.safestring import SafeString
 
 SUCCESS = 25
 ERROR = 40
@@ -49,11 +49,7 @@
     model = NotificationModel
     context_object_name = 'notifications'
     default_sort_param = '-created_at'
-<<<<<<< HEAD
-    paginate_by = 30
-=======
     paginate_by = UIConfig.notifications_paginate_by
->>>>>>> f10a8b39
 
     def __init__(self, *args: tuple, **kwargs: dict) -> None:
         """Initializes the parent class with the given arguments and keyword arguments."""
