--- conflicted
+++ resolved
@@ -16,15 +16,12 @@
 django-taggit = "^6.1.0"
 django-filter = "^24.3"
 django-tables2 = "^2.7.0"
-<<<<<<< HEAD
 psycopg2-binary = "^2.9.10"
-=======
 croniter = "^6.0.0"
 zeroconf = "^0.139.0"
 cryptography = "^44.0.0"
 django-stubs = "^5.1.1"
 django-stubs-ext = "^5.1.1"
->>>>>>> 90da5944
 
 [tool.poetry.group.dev.dependencies]
 sphinx = "^8.1.3"
