--- conflicted
+++ resolved
@@ -12,15 +12,12 @@
 django-crispy-forms = "^2.3"
 crispy-bootstrap5 = "^2024.10"
 django-ninja = "^1.3.0"
-django = "^5.1.3"
+django = "^5.1.4"
 django-taggit = "^6.1.0"
 django-filter = "^24.3"
 django-tables2 = "^2.7.0"
-<<<<<<< HEAD
 psycopg2-binary = "^2.9.10"
-=======
 pytest-django = "^4.9.0"
->>>>>>> d07ca81b
 croniter = "^6.0.0"
 zeroconf = "^0.139.0"
 cryptography = "^44.0.0"
