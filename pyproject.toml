--- conflicted
+++ resolved
@@ -45,11 +45,8 @@
     "sphinx>=8.1.3,<9",
     "sphinxcontrib-plantuml>=0.30",
     "werkzeug>=3.1.3,<4",
-<<<<<<< HEAD
+    "beautifulsoup4>=4.13.3",
     "pytest-md-report>=0.6.3",
-=======
-    "beautifulsoup4>=4.13.3",
->>>>>>> 5b5d070c
 ]
 
 # Optional dependencies used for the pip env created by readthedocs
@@ -76,11 +73,8 @@
     "sphinx>=8.1.3,<9",
     "sphinxcontrib-plantuml>=0.30",
     "werkzeug>=3.1.3,<4",
-<<<<<<< HEAD
+    "beautifulsoup4>=4.13.3",
     "pytest-md-report>=0.6.3",
-=======
-    "beautifulsoup4>=4.13.3",
->>>>>>> 5b5d070c
 ]
 
 [build-system]
