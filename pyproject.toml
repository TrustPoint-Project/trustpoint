[tool.poetry]
name = "trustpoint"
version = "0.1.1"
description = "Trustpoint Server Software"
authors = ["TrustPoint-Project"]
readme = "README.md"

[tool.poetry.dependencies]
python = "^3.10"
pyasn1 = "^0.6.1"
pyasn1-modules = "^0.4.1"
django-crispy-forms = "^2.3"
crispy-bootstrap5 = "^2024.10"
django-ninja = "^1.3.0"
django-taggit = "^6.1.0"
django-filter = "^24.3"
django-tables2 = "^2.7.0"
pytest-django = "^4.9.0"
croniter = "^6.0.0"
zeroconf = "^0.139.0"
cryptography = "^44.0.0"
<<<<<<< HEAD
django = "^5.1.5"
django-stubs = "^5.1.2"
django-stubs-ext = "^5.1.2"
=======
behave-django = "^1.5.0"
behave = "^1.2.6"
allure-behave = "^2.13.5"
behave-html-formatter = "^0.9.10"
allure-pytest = "^2.13.5"
django-stubs = "^5.1.1"
django-stubs-ext = "^5.1.1"
>>>>>>> a1715fe7

[tool.poetry.group.dev.dependencies]
sphinx = "^8.1.3"
sphinxcontrib-plantuml = "^0.30"
devtools = "^0.12.2"
django-extensions = "^3.2.3"
pyopenssl = "^24.2.1"
werkzeug = "^3.1.3"
furo = "^2024.8.6"
ruff = "^0.7.3"
pillow = "^11.0.0"
docutils-stubs = "^0.0.22"
mypy = "^1.13.0"

[build-system]
requires = ["poetry-core"]
build-backend = "poetry.core.masonry.api"

[tool.ruff]
line-length = 120
indent-width = 4


[tool.ruff.lint.flake8-quotes]
docstring-quotes = "double"
inline-quotes = "single"
multiline-quotes = "double"

[tool.ruff.lint]
select = ["ALL"]
ignore = [
    "ANN101", "ANN102", "ANN401",
    "D203", "D213", "D415",
    "TD003",
    # TODO(Alex): FIX should be added again, after we are departing from the PoC phase
    "FIX",
    "COM812",               # Not compatible with the formatter
    "ISC001",               # Not compatible with the formatter
    "S101"
]

[tool.ruff.format]
quote-style = "single"
indent-style = "space"
docstring-code-format = true

[tool.ruff.lint.pydocstyle]
convention = "google"

[tool.mypy]
python_version = "3.12"
strict = true
plugins = ["mypy_django_plugin.main"]

[tool.django-stubs]
django_settings_module = "trustpoint.settings"<|MERGE_RESOLUTION|>--- conflicted
+++ resolved
@@ -12,6 +12,7 @@
 django-crispy-forms = "^2.3"
 crispy-bootstrap5 = "^2024.10"
 django-ninja = "^1.3.0"
+django = "^5.1.3"
 django-taggit = "^6.1.0"
 django-filter = "^24.3"
 django-tables2 = "^2.7.0"
@@ -19,11 +20,6 @@
 croniter = "^6.0.0"
 zeroconf = "^0.139.0"
 cryptography = "^44.0.0"
-<<<<<<< HEAD
-django = "^5.1.5"
-django-stubs = "^5.1.2"
-django-stubs-ext = "^5.1.2"
-=======
 behave-django = "^1.5.0"
 behave = "^1.2.6"
 allure-behave = "^2.13.5"
@@ -31,7 +27,6 @@
 allure-pytest = "^2.13.5"
 django-stubs = "^5.1.1"
 django-stubs-ext = "^5.1.1"
->>>>>>> a1715fe7
 
 [tool.poetry.group.dev.dependencies]
 sphinx = "^8.1.3"
